{
  "http://agile.coffee/#2f83c1c1-918c-4c78-8671-194b2e9d8e54": {
    "StatusCode": 206,
    "LastSeen": "2024-01-30T06:01:23.789024-05:00"
  },
  "http://agile.coffee/#3716060f-183a-4966-8da4-60daab2842c4": {
    "StatusCode": 206,
    "LastSeen": "2024-01-30T05:18:24.008346-05:00"
  },
  "http://agile.coffee/#b3b37364-d40e-4029-847c-8ee059d60855": {
    "StatusCode": 206,
    "LastSeen": "2024-01-18T08:05:49.254376-05:00"
  },
  "http://connect.build": {
    "StatusCode": 206,
    "LastSeen": "2024-01-18T19:55:35.145613-05:00"
  },
  "http://docs.oasis-open.org/security/saml/Post2.0/sstc-saml-tech-overview-2.0.html": {
    "StatusCode": 206,
    "LastSeen": "2024-01-18T08:54:18.004628-05:00"
  },
  "http://mypy-lang.org/": {
    "StatusCode": 206,
    "LastSeen": "2024-01-18T19:02:04.404963-05:00"
  },
  "http://publicsuffix.org": {
    "StatusCode": 206,
    "LastSeen": "2024-04-04T20:00:39.641034-04:00"
  },
  "http://surl.li/fqdox": {
    "StatusCode": 200,
    "LastSeen": "2024-01-30T05:19:24.403175-05:00"
  },
  "http://unitsofmeasure.org/ucum.html": {
    "StatusCode": 200,
    "LastSeen": "2024-01-18T19:06:57.663411-05:00"
  },
  "http://www.zstd.net/": {
    "StatusCode": 206,
    "LastSeen": "2024-01-30T16:15:09.743434-05:00"
  },
  "https://access.redhat.com/products/ansible-tower-red-hat": {
    "StatusCode": 200,
    "LastSeen": "2024-01-18T08:05:55.59597-05:00"
  },
  "https://adri-v.medium.com/43dca4a857a0": {
    "StatusCode": 200,
    "LastSeen": "2024-02-23T23:30:53.006527-05:00"
  },
  "https://agilecoffee.com/leancoffee/": {
    "StatusCode": 200,
    "LastSeen": "2024-01-18T08:05:43.542109-05:00"
  },
  "https://apisix.apache.org/blog/2022/02/28/apisix-integration-opentelemetry-plugin/": {
    "StatusCode": 206,
    "LastSeen": "2024-01-18T08:05:33.06745-05:00"
  },
  "https://apisix.apache.org/docs/apisix/next/plugins/opentelemetry/": {
    "StatusCode": 206,
    "LastSeen": "2024-01-18T08:05:48.696634-05:00"
  },
  "https://apisix.apache.org/docs/apisix/next/plugins/opentelemetry/#attributes": {
    "StatusCode": 206,
    "LastSeen": "2024-01-18T08:05:53.773087-05:00"
  },
  "https://apisix.apache.org/docs/general/join/#subscribe-to-the-mailing-list": {
    "StatusCode": 206,
    "LastSeen": "2024-01-18T08:05:58.93729-05:00"
  },
  "https://app.netlify.com/sites/opentelemetry/overview": {
    "StatusCode": 206,
    "LastSeen": "2024-01-30T16:15:41.7727-05:00"
  },
  "https://app.telemetryhub.com/docs": {
    "StatusCode": 200,
    "LastSeen": "2024-01-18T08:05:44.542072-05:00"
  },
  "https://arc.net/e/18897C6F-3A57-4769-A929-902A18AB1B04": {
    "StatusCode": 206,
    "LastSeen": "2024-01-30T05:18:19.02441-05:00"
  },
  "https://arrow.apache.org/": {
    "StatusCode": 206,
    "LastSeen": "2024-01-30T06:06:03.915886-05:00"
  },
  "https://arrow.apache.org/blog/2023/04/11/our-journey-at-f5-with-apache-arrow-part-1/": {
    "StatusCode": 206,
    "LastSeen": "2024-01-30T16:15:48.26506-05:00"
  },
  "https://arrow.apache.org/blog/2023/06/26/our-journey-at-f5-with-apache-arrow-part-2/": {
    "StatusCode": 206,
    "LastSeen": "2024-01-30T16:15:53.713332-05:00"
  },
  "https://avajs.dev": {
    "StatusCode": 200,
    "LastSeen": "2024-01-18T08:04:57.077297-05:00"
  },
  "https://avajs.dev/": {
    "StatusCode": 200,
    "LastSeen": "2024-01-30T06:06:20.027598-05:00"
  },
  "https://aws-otel.github.io": {
    "StatusCode": 206,
    "LastSeen": "2024-01-18T08:04:45.832379-05:00"
  },
  "https://aws-otel.github.io/": {
    "StatusCode": 206,
    "LastSeen": "2024-01-30T06:01:29.530959-05:00"
  },
  "https://aws-otel.github.io/docs/components/confmap-providers#confmap-providers-supported-by-the-adot-collector": {
    "StatusCode": 206,
    "LastSeen": "2024-01-30T06:01:16.20186-05:00"
  },
  "https://aws-otel.github.io/docs/getting-started/collector": {
    "StatusCode": 206,
    "LastSeen": "2024-01-24T14:54:53.554668+01:00"
  },
  "https://aws.amazon.com/": {
    "StatusCode": 200,
    "LastSeen": "2024-01-18T08:05:27.827135-05:00"
  },
  "https://aws.amazon.com/about-aws/global-infrastructure/regions_az/": {
    "StatusCode": 200,
    "LastSeen": "2024-01-18T08:05:27.811927-05:00"
  },
  "https://aws.amazon.com/about-aws/whats-new/2021/10/cdk-kubernetes-cdk8s-available/": {
    "StatusCode": 200,
    "LastSeen": "2024-01-18T08:06:00.87979-05:00"
  },
  "https://aws.amazon.com/cli/": {
    "StatusCode": 200,
    "LastSeen": "2024-01-18T08:05:43.359387-05:00"
  },
  "https://aws.amazon.com/cloudwatch/": {
    "StatusCode": 200,
    "LastSeen": "2024-01-18T08:05:48.953174-05:00"
  },
  "https://aws.amazon.com/console/": {
    "StatusCode": 200,
    "LastSeen": "2024-01-18T08:05:27.811876-05:00"
  },
  "https://aws.amazon.com/dynamodb/": {
    "StatusCode": 200,
    "LastSeen": "2024-01-30T06:06:07.906143-05:00"
  },
  "https://aws.amazon.com/ecs/": {
    "StatusCode": 200,
    "LastSeen": "2024-01-18T08:05:43.368632-05:00"
  },
  "https://aws.amazon.com/elasticloadbalancing/features/": {
    "StatusCode": 200,
    "LastSeen": "2024-01-18T08:07:46.127111-05:00"
  },
  "https://aws.amazon.com/otel/": {
    "StatusCode": 200,
    "LastSeen": "2024-01-30T15:19:46.407077+01:00"
  },
  "https://axiom.co/docs/send-data/opentelemetry": {
    "StatusCode": 206,
    "LastSeen": "2024-04-23T09:25:52.097148675Z"
  },
  "https://azure.github.io/azure-sdk/releases/latest/index.html": {
    "StatusCode": 206,
    "LastSeen": "2024-01-30T15:24:54.938182-05:00"
  },
  "https://azure.microsoft.com/": {
    "StatusCode": 200,
    "LastSeen": "2024-01-18T08:05:54.252157-05:00"
  },
  "https://azure.microsoft.com/en-ca/products/monitor": {
    "StatusCode": 200,
    "LastSeen": "2024-01-18T08:05:53.631751-05:00"
  },
  "https://azure.microsoft.com/global-infrastructure/geographies/": {
    "StatusCode": 206,
    "LastSeen": "2024-01-30T16:14:48.685761-05:00"
  },
  "https://azure.microsoft.com/products/cosmos-db/": {
    "StatusCode": 200,
    "LastSeen": "2024-01-30T06:06:11.192923-05:00"
  },
  "https://bazel.build/": {
    "StatusCode": 200,
    "LastSeen": "2024-01-18T08:05:49.179762-05:00"
  },
  "https://betterstack.com/docs/logs/open-telemetry/#2-setup": {
    "StatusCode": 200,
    "LastSeen": "2024-01-30T16:14:47.668996-05:00"
  },
  "https://blog.logrocket.com/understanding-schema-stitching-graphql/": {
    "StatusCode": 200,
    "LastSeen": "2024-01-18T08:06:06.159765-05:00"
  },
  "https://blog.remirepo.net/pages/PECL-extensions-RPM-status": {
    "StatusCode": 200,
    "LastSeen": "2024-01-30T15:25:00.717767-05:00"
  },
  "https://brew.sh/": {
    "StatusCode": 206,
    "LastSeen": "2024-01-30T15:25:24.128818-05:00"
  },
  "https://bundler.io/": {
    "StatusCode": 206,
    "LastSeen": "2024-01-30T06:01:19.540115-05:00"
  },
  "https://calendly.com/euwg-user-feedback-session/end-user-feedback-session": {
    "StatusCode": 200,
    "LastSeen": "2024-03-12T07:55:41.183146657Z"
  },
  "https://calendly.com/euwg-user-feedback-session/end-user-feedback-session-client-side": {
    "StatusCode": 200,
    "LastSeen": "2024-03-13T05:57:38.524559976Z"
  },
  "https://calendly.com/euwg-user-feedback-session/end-user-feedback-session-comms": {
    "StatusCode": 200,
    "LastSeen": "2024-03-12T07:55:43.02820199Z"
  },
  "https://calendly.com/euwg-user-feedback-session/end-user-feedback-session-javascript": {
    "StatusCode": 200,
    "LastSeen": "2024-03-12T07:55:41.8903846Z"
  },
  "https://calendly.com/euwg-user-feedback-session/end-user-feedback-session-profiling": {
    "StatusCode": 200,
    "LastSeen": "2024-03-12T07:55:43.489076907Z"
  },
  "https://calendly.com/euwg-user-feedback-session/end-user-feedback-session-semantic-conventions": {
    "StatusCode": 200,
    "LastSeen": "2024-03-12T07:55:42.553897693Z"
  },
  "https://calendly.com/otel-euwg/end-user-feedback-sessions-1": {
    "StatusCode": 200,
    "LastSeen": "2024-02-28T09:18:31.915956+01:00"
  },
  "https://calendly.com/otel-euwg/end-user-feedback-sessions-2": {
    "StatusCode": 200,
    "LastSeen": "2024-02-28T09:18:32.268473+01:00"
  },
  "https://calendly.com/otel-euwg/end-user-feedback-sessions-3": {
    "StatusCode": 200,
    "LastSeen": "2024-02-28T09:18:32.716301+01:00"
  },
  "https://calendly.com/otel-euwg/end-user-feedback-sessions-4": {
    "StatusCode": 200,
    "LastSeen": "2024-02-28T09:18:33.226128+01:00"
  },
  "https://calendly.com/otel-euwg/end-user-feedback-sessions-5": {
    "StatusCode": 200,
    "LastSeen": "2024-02-28T09:18:33.630323+01:00"
  },
  "https://calendly.com/otel-euwg/humans-of-otel": {
    "StatusCode": 200,
    "LastSeen": "2024-02-28T09:18:34.021758+01:00"
  },
  "https://cassandra.apache.org/": {
    "StatusCode": 206,
    "LastSeen": "2024-01-30T06:06:04.662731-05:00"
  },
  "https://cdn.jsdelivr.net/npm/chart.js@2.9.2/dist/Chart.min.js": {
    "StatusCode": 206,
    "LastSeen": "2024-01-30T06:06:13.672811-05:00"
  },
  "https://cdn.jsdelivr.net/npm/minisearch@6.3.0/dist/umd/index.min.js": {
    "StatusCode": 206,
    "LastSeen": "2024-01-08T12:17:27.412252+01:00"
  },
  "https://cerbos.dev/": {
    "StatusCode": 206,
    "LastSeen": "2024-01-30T15:24:42.717338-05:00"
  },
  "https://cert-manager.io/": {
    "StatusCode": 206,
    "LastSeen": "2024-01-18T08:05:33.01235-05:00"
  },
  "https://cert-manager.io/docs/": {
    "StatusCode": 206,
    "LastSeen": "2024-01-30T06:06:03.331321-05:00"
  },
  "https://cert-manager.io/docs/installation/": {
    "StatusCode": 206,
    "LastSeen": "2024-01-18T08:05:33.01235-05:00"
  },
  "https://cert-manager.io/docs/installation/kubernetes/": {
    "StatusCode": 206,
    "LastSeen": "2024-01-30T06:06:13.062554-05:00"
  },
  "https://charity.wtf/2019/09/20/love-and-alerting-in-the-time-of-cholera-and-observability/": {
    "StatusCode": 200,
    "LastSeen": "2024-02-26T10:53:38.116124+01:00"
  },
  "https://circleci.com": {
    "StatusCode": 206,
    "LastSeen": "2024-01-30T05:18:29.78394-05:00"
  },
  "https://clickhouse.com/docs/en/operations/opentelemetry": {
    "StatusCode": 206,
    "LastSeen": "2024-03-25T12:28:16.356581594Z"
  },
  "https://cloud-native.slack.com/archives/C014L2KCTE3": {
    "StatusCode": 200,
    "LastSeen": "2024-01-30T16:15:05.306086-05:00"
  },
  "https://cloud-native.slack.com/archives/C01N5UCHTEH": {
    "StatusCode": 200,
    "LastSeen": "2024-01-30T05:18:56.992279-05:00"
  },
  "https://cloud-native.slack.com/archives/C01N6P7KR6W": {
    "StatusCode": 200,
    "LastSeen": "2024-01-18T08:05:38.34687-05:00"
  },
  "https://cloud-native.slack.com/archives/C01N7PP1THC": {
    "StatusCode": 200,
    "LastSeen": "2024-01-18T08:05:28.273213-05:00"
  },
  "https://cloud-native.slack.com/archives/C01NFPCV44V": {
    "StatusCode": 200,
    "LastSeen": "2024-01-18T08:53:34.927544-05:00"
  },
  "https://cloud-native.slack.com/archives/C01NL1GRPQR": {
    "StatusCode": 200,
    "LastSeen": "2024-01-18T08:05:33.261659-05:00"
  },
  "https://cloud-native.slack.com/archives/C01NP3BV26R": {
    "StatusCode": 200,
    "LastSeen": "2024-01-18T08:53:45.990809-05:00"
  },
  "https://cloud-native.slack.com/archives/C01NR1YLSE7": {
    "StatusCode": 200,
    "LastSeen": "2024-01-18T08:05:33.182064-05:00"
  },
  "https://cloud-native.slack.com/archives/C01PD4HUVBL": {
    "StatusCode": 200,
    "LastSeen": "2024-01-30T05:19:02.27798-05:00"
  },
  "https://cloud-native.slack.com/archives/C01QZFGMLQ7": {
    "StatusCode": 200,
    "LastSeen": "2024-01-18T08:05:33.063042-05:00"
  },
  "https://cloud-native.slack.com/archives/C01RT3MSWGZ": {
    "StatusCode": 200,
    "LastSeen": "2024-01-18T08:51:29.605783-05:00"
  },
  "https://cloud-native.slack.com/archives/C01SF4LCYK1": {
    "StatusCode": 200,
    "LastSeen": "2024-01-18T08:53:34.927542-05:00"
  },
  "https://cloud-native.slack.com/archives/C02UN96HZH6": {
    "StatusCode": 200,
    "LastSeen": "2024-01-18T08:05:38.41032-05:00"
  },
  "https://cloud-native.slack.com/archives/C031SAMGV2A": {
    "StatusCode": 200,
    "LastSeen": "2024-01-18T08:53:40.128126-05:00"
  },
  "https://cloud-native.slack.com/archives/C033BJ8BASU": {
    "StatusCode": 200,
    "LastSeen": "2024-01-30T06:07:21.044023-05:00"
  },
  "https://cloud-native.slack.com/archives/C03B4CWV4DA": {
    "StatusCode": 200,
    "LastSeen": "2024-01-18T08:53:40.157677-05:00"
  },
  "https://cloud-native.slack.com/archives/C041APFBYQP": {
    "StatusCode": 200,
    "LastSeen": "2024-01-30T05:18:18.947225-05:00"
  },
  "https://cloud-native.slack.com/archives/C0422FSELH0": {
    "StatusCode": 200,
    "LastSeen": "2024-01-18T08:05:33.145017-05:00"
  },
  "https://cloud-native.slack.com/archives/C0476L7UJT1": {
    "StatusCode": 200,
    "LastSeen": "2024-01-30T05:19:12.974024-05:00"
  },
  "https://cloud-native.slack.com/archives/C04HVBETC9Z": {
    "StatusCode": 200,
    "LastSeen": "2024-01-30T06:01:34.848205-05:00"
  },
  "https://cloud-native.slack.com/archives/C04LXHPDW6M": {
    "StatusCode": 200,
    "LastSeen": "2024-01-30T05:18:56.979033-05:00"
  },
  "https://cloud-native.slack.com/archives/CJFCJHG4Q": {
    "StatusCode": 200,
    "LastSeen": "2024-01-18T08:05:22.852149-05:00"
  },
  "https://cloud-native.slack.com/messages/opentelemetry-bootcamp": {
    "StatusCode": 200,
    "LastSeen": "2024-01-18T08:51:29.566108-05:00"
  },
  "https://cloud-native.slack.com/team/U02EUCBFK8A": {
    "StatusCode": 200,
    "LastSeen": "2024-01-18T08:53:51.371563-05:00"
  },
  "https://cloud-native.slack.com/team/U03FU45JA1M": {
    "StatusCode": 200,
    "LastSeen": "2024-01-18T08:53:56.701418-05:00"
  },
  "https://cloud-native.slack.com/team/U03UARAJ405": {
    "StatusCode": 200,
    "LastSeen": "2024-01-18T08:53:46.047492-05:00"
  },
  "https://cloud.google.com/": {
    "StatusCode": 200,
    "LastSeen": "2024-01-18T08:05:43.616353-05:00"
  },
  "https://cloud.google.com/about/locations": {
    "StatusCode": 200,
    "LastSeen": "2024-01-18T08:05:44.125605-05:00"
  },
  "https://cloud.google.com/apis/design/resource_names#full_resource_name": {
    "StatusCode": 200,
    "LastSeen": "2024-01-18T19:55:46.953493-05:00"
  },
  "https://cloud.google.com/appengine/docs/flexible/go/using-websockets-and-session-affinity": {
    "StatusCode": 200,
    "LastSeen": "2024-01-18T08:07:51.761732-05:00"
  },
  "https://cloud.google.com/artifact-registry": {
    "StatusCode": 200,
    "LastSeen": "2024-01-18T08:05:48.904048-05:00"
  },
  "https://cloud.google.com/blog/products/databases/sqlcommenter-merges-with-opentelemetry": {
    "StatusCode": 200,
    "LastSeen": "2024-02-24T14:33:07.232417-08:00"
  },
  "https://cloud.google.com/blog/products/serverless/cloud-functions-2nd-generation-now-generally-available": {
    "StatusCode": 200,
    "LastSeen": "2024-01-18T08:05:49.382943-05:00"
  },
  "https://cloud.google.com/build": {
    "StatusCode": 200,
    "LastSeen": "2024-01-18T08:05:33.420431-05:00"
  },
  "https://cloud.google.com/compute/docs/instances/custom-hostname-vm": {
    "StatusCode": 200,
    "LastSeen": "2024-01-18T08:05:28.458025-05:00"
  },
  "https://cloud.google.com/compute/docs/internal-dns#instance-fully-qualified-domain-names": {
    "StatusCode": 200,
    "LastSeen": "2024-01-18T08:05:44.034734-05:00"
  },
  "https://cloud.google.com/compute/docs/metadata/querying-metadata#waitforchange": {
    "StatusCode": 200,
    "LastSeen": "2024-01-18T08:07:03.579927-05:00"
  },
  "https://cloud.google.com/error-reporting/reference/rest/v1beta1/projects.events/report": {
    "StatusCode": 200,
    "LastSeen": "2024-01-18T08:05:28.172987-05:00"
  },
  "https://cloud.google.com/functions/docs/concepts/exec#function_scope_versus_global_scope": {
    "StatusCode": 200,
    "LastSeen": "2024-01-18T08:05:48.987697-05:00"
  },
  "https://cloud.google.com/functions/docs/env-var#runtime_environment_variables_set_automatically": {
    "StatusCode": 200,
    "LastSeen": "2024-01-18T08:05:48.922903-05:00"
  },
  "https://cloud.google.com/functions/docs/writing/write-http-functions": {
    "StatusCode": 200,
    "LastSeen": "2024-01-18T08:05:49.28114-05:00"
  },
  "https://cloud.google.com/iam/docs/full-resource-names": {
    "StatusCode": 200,
    "LastSeen": "2024-01-18T08:05:28.009843-05:00"
  },
  "https://cloud.google.com/monitoring/api/metrics_gcp#gcp-cloudfunctions": {
    "StatusCode": 200,
    "LastSeen": "2024-01-18T08:05:07.192711-05:00"
  },
  "https://cloud.google.com/pubsub": {
    "StatusCode": 200,
    "LastSeen": "2024-01-30T16:14:31.021318-05:00"
  },
  "https://cloud.google.com/run/docs/container-contract#jobs-env-vars": {
    "StatusCode": 200,
    "LastSeen": "2024-01-30T06:01:17.518197-05:00"
  },
  "https://cloud.google.com/run/docs/managing/job-executions": {
    "StatusCode": 200,
    "LastSeen": "2024-01-30T06:01:10.885593-05:00"
  },
  "https://cloud.google.com/run/docs/managing/revisions": {
    "StatusCode": 200,
    "LastSeen": "2024-01-18T08:05:43.713358-05:00"
  },
  "https://cloud.google.com/vpc/docs/configure-serverless-vpc-access": {
    "StatusCode": 200,
    "LastSeen": "2024-01-18T08:05:55.27504-05:00"
  },
  "https://cloudevents.io": {
    "StatusCode": 206,
    "LastSeen": "2024-01-18T08:05:33.244423-05:00"
  },
  "https://cmake.org/": {
    "StatusCode": 206,
    "LastSeen": "2024-01-18T08:05:33.40334-05:00"
  },
  "https://cn.dubbo.apache.org/en/blog/2024/01/31/tracing-dubbo-with-opentelemetry/": {
    "StatusCode": 206,
    "LastSeen": "2024-02-01T16:16:02.233119703Z"
  },
  "https://cncf.io": {
    "StatusCode": 206,
    "LastSeen": "2024-01-18T08:04:52.746171-05:00"
  },
  "https://code.jquery.com/jquery-3.6.3.min.js": {
    "StatusCode": 206,
    "LastSeen": "2024-01-18T19:55:24.935595-05:00"
  },
  "https://code.jquery.com/jquery-3.7.1.min.js": {
    "StatusCode": 206,
    "LastSeen": "2024-03-12T15:13:41.080612-04:00"
  },
  "https://code.visualstudio.com/": {
    "StatusCode": 206,
    "LastSeen": "2024-01-30T16:14:52.723964-05:00"
  },
  "https://collectd.org/wiki/index.php/Binary_protocol": {
    "StatusCode": 206,
    "LastSeen": "2024-01-18T19:55:35.480849-05:00"
  },
  "https://colocatedeventseu2023.sched.com/event/1Jo8E/ingesting-65-tb-of-telemetry-data-daily-through-open-telemetry-protocol-and-collectors-gustavo-pantuza-vtex": {
    "StatusCode": 200,
    "LastSeen": "2024-03-11T15:46:36.452505974Z"
  },
  "https://colocatedeventsna2023.sched.com/overview/type/Observability+Day": {
    "StatusCode": 200,
    "LastSeen": "2024-01-30T16:04:58.233769-05:00"
  },
  "https://commonmark.org/": {
    "StatusCode": 206,
    "LastSeen": "2024-01-30T16:15:04.197679-05:00"
  },
  "https://community.cncf.io/": {
    "StatusCode": 200,
    "LastSeen": "2024-02-22T16:34:09.566865309Z"
  },
  "https://community.cncf.io/end-user-community/": {
    "StatusCode": 200,
    "LastSeen": "2024-01-30T06:05:22.999299-05:00"
  },
  "https://community.tyk.io/": {
    "StatusCode": 200,
    "LastSeen": "2024-01-30T16:05:21.372209-05:00"
  },
  "https://communityinviter.com/apps/cloud-native/cncf": {
    "StatusCode": 200,
    "LastSeen": "2024-01-18T08:53:45.841432-05:00"
  },
  "https://conan.io/center/recipes/opentelemetry-cpp": {
    "StatusCode": 200,
    "LastSeen": "2024-01-30T15:25:27.607441-05:00"
  },
  "https://connect.build/docs/protocol/#error-codes": {
    "StatusCode": 206,
    "LastSeen": "2024-01-18T19:55:35.144429-05:00"
  },
  "https://consul.io": {
    "StatusCode": 206,
    "LastSeen": "2024-01-18T08:51:35.447717-05:00"
  },
  "https://containerd.io/": {
    "StatusCode": 206,
    "LastSeen": "2024-01-30T06:05:22.938822-05:00"
  },
  "https://coralogix.com/docs/opentelemetry/": {
    "StatusCode": 206,
    "LastSeen": "2024-01-18T08:05:27.810571-05:00"
  },
  "https://cortexmetrics.io": {
    "StatusCode": 206,
    "LastSeen": "2024-01-30T06:06:37.504205-05:00"
  },
  "https://cortexmetrics.io/": {
    "StatusCode": 206,
    "LastSeen": "2024-01-30T16:04:10.74433-05:00"
  },
  "https://cortexmetrics.io/docs/guides/tracing/#opentelemetry": {
    "StatusCode": 206,
    "LastSeen": "2024-01-30T16:04:53.700061-05:00"
  },
  "https://couchdb.apache.org/": {
    "StatusCode": 206,
    "LastSeen": "2024-01-30T06:05:56.668002-05:00"
  },
  "https://crates.io/": {
    "StatusCode": 206,
    "LastSeen": "2024-01-22T11:00:04.617082+01:00"
  },
  "https://creativecommons.org/licenses/by/4.0": {
    "StatusCode": 206,
    "LastSeen": "2024-02-08T18:57:44.500266-05:00"
  },
  "https://cri-o.io/": {
    "StatusCode": 206,
    "LastSeen": "2024-01-30T06:05:58.139233-05:00"
  },
  "https://cwiki.apache.org/confluence/display/KAFKA/KIP-714%3A+Client+metrics+and+observability": {
    "StatusCode": 200,
    "LastSeen": "2024-03-19T10:16:48.071549188Z"
  },
  "https://danielabaron.me": {
    "StatusCode": 206,
    "LastSeen": "2024-01-18T19:02:25.331813-05:00"
  },
  "https://danielabaron.me/blog/nomad-tips-and-tricks/": {
    "StatusCode": 206,
    "LastSeen": "2024-01-18T19:02:19.770893-05:00"
  },
  "https://dapr.io/": {
    "StatusCode": 206,
    "LastSeen": "2024-01-30T16:05:00.554354-05:00"
  },
  "https://dart.dev": {
    "StatusCode": 206,
    "LastSeen": "2024-01-18T19:02:14.984552-05:00"
  },
  "https://datatracker.ietf.org/doc/draft-moriarty-acme-client/": {
    "StatusCode": 200,
    "LastSeen": "2024-01-30T15:58:56.463638-05:00"
  },
  "https://datatracker.ietf.org/doc/html/rfc3986#section-3": {
    "StatusCode": 200,
    "LastSeen": "2024-01-30T16:14:34.46762-05:00"
  },
  "https://datatracker.ietf.org/doc/html/rfc3986#section-3.2.1": {
    "StatusCode": 200,
    "LastSeen": "2024-01-30T06:01:25.064383-05:00"
  },
  "https://datatracker.ietf.org/doc/html/rfc5246#appendix-A.5": {
    "StatusCode": 200,
    "LastSeen": "2024-01-30T16:14:26.509887-05:00"
  },
  "https://datatracker.ietf.org/doc/html/rfc5280#section-4.1.2.6": {
    "StatusCode": 200,
    "LastSeen": "2024-01-30T16:14:42.820746-05:00"
  },
  "https://datatracker.ietf.org/doc/html/rfc6455": {
    "StatusCode": 200,
    "LastSeen": "2024-01-18T08:05:43.96411-05:00"
  },
  "https://datatracker.ietf.org/doc/html/rfc6455#section-5.5.1": {
    "StatusCode": 200,
    "LastSeen": "2024-01-18T08:06:10.756252-05:00"
  },
  "https://datatracker.ietf.org/doc/html/rfc6585#section-4": {
    "StatusCode": 200,
    "LastSeen": "2024-01-18T08:06:31.504357-05:00"
  },
  "https://datatracker.ietf.org/doc/html/rfc6750": {
    "StatusCode": 200,
    "LastSeen": "2024-01-18T08:06:15.967196-05:00"
  },
  "https://datatracker.ietf.org/doc/html/rfc7230#section-2.7.1": {
    "StatusCode": 200,
    "LastSeen": "2024-01-18T08:53:24.650331-05:00"
  },
  "https://datatracker.ietf.org/doc/html/rfc7231#page-63": {
    "StatusCode": 200,
    "LastSeen": "2024-01-18T08:06:26.32931-05:00"
  },
  "https://datatracker.ietf.org/doc/html/rfc7231#section-5.5.3": {
    "StatusCode": 200,
    "LastSeen": "2024-01-18T08:53:45.326715-05:00"
  },
  "https://datatracker.ietf.org/doc/html/rfc7231#section-7.1.3": {
    "StatusCode": 200,
    "LastSeen": "2024-01-18T08:06:36.611145-05:00"
  },
  "https://datatracker.ietf.org/doc/html/rfc7235#section-3.1": {
    "StatusCode": 200,
    "LastSeen": "2024-01-18T08:06:21.14462-05:00"
  },
  "https://datatracker.ietf.org/doc/html/rfc7617": {
    "StatusCode": 200,
    "LastSeen": "2024-01-18T19:02:09.236084-05:00"
  },
  "https://datatracker.ietf.org/doc/html/rfc8555": {
    "StatusCode": 200,
    "LastSeen": "2024-01-18T08:07:35.161731-05:00"
  },
  "https://deno.land": {
    "StatusCode": 200,
    "LastSeen": "2024-01-18T19:03:30.031133-05:00"
  },
  "https://dev.mysql.com/doc/refman/8.1/en/telemetry-trace.html": {
    "StatusCode": 206,
    "LastSeen": "2024-01-30T16:07:28.613756-05:00"
  },
  "https://devcenter.heroku.com/articles/dyno-metadata": {
    "StatusCode": 206,
    "LastSeen": "2024-01-18T19:55:30.344642-05:00"
  },
  "https://developer.android.com/guide/components/activities/activity-lifecycle#lc": {
    "StatusCode": 200,
    "LastSeen": "2024-01-30T16:14:48.113033-05:00"
  },
  "https://developer.android.com/guide/topics/manifest/uses-sdk-element#ApiLevels": {
    "StatusCode": 200,
    "LastSeen": "2024-01-30T16:04:54.2591-05:00"
  },
  "https://developer.android.com/reference/android/os/Build#MANUFACTURER": {
    "StatusCode": 200,
    "LastSeen": "2024-01-18T19:02:18.391015-05:00"
  },
  "https://developer.android.com/training/articles/user-data-ids": {
    "StatusCode": 200,
    "LastSeen": "2024-01-18T19:02:07.008446-05:00"
  },
  "https://developer.apple.com/documentation/uikit/uiapplicationdelegate#1656902": {
    "StatusCode": 200,
    "LastSeen": "2024-01-30T16:14:30.548265-05:00"
  },
  "https://developer.apple.com/documentation/uikit/uidevice/1620059-identifierforvendor": {
    "StatusCode": 200,
    "LastSeen": "2024-01-18T19:01:55.565044-05:00"
  },
  "https://developer.cisco.com/docs/nso/#!observability-exporter/": {
    "StatusCode": 206,
    "LastSeen": "2024-01-30T15:25:38.765451-05:00"
  },
  "https://developer.confluent.io/learn-kafka/apache-kafka/topics/": {
    "StatusCode": 206,
    "LastSeen": "2024-01-18T08:06:25.292647-05:00"
  },
  "https://developer.hashicorp.com/nomad/docs/commands/job/run#detach": {
    "StatusCode": 206,
    "LastSeen": "2024-01-18T19:03:06.496653-05:00"
  },
  "https://developer.hashicorp.com/nomad/docs/commands/operator/scheduler/set-config#memory-oversubscription": {
    "StatusCode": 206,
    "LastSeen": "2024-01-18T19:03:01.390387-05:00"
  },
  "https://developer.hashicorp.com/nomad/downloads": {
    "StatusCode": 206,
    "LastSeen": "2024-01-18T19:11:16.793463-05:00"
  },
  "https://developer.hashicorp.com/vault/downloads": {
    "StatusCode": 206,
    "LastSeen": "2024-01-18T19:11:22.266553-05:00"
  },
  "https://developer.mozilla.org/docs/Web/HTTP/Headers/Forwarded#for": {
    "StatusCode": 206,
    "LastSeen": "2024-01-30T16:14:59.644653-05:00"
  },
  "https://developer.mozilla.org/docs/Web/HTTP/Headers/Forwarded#host": {
    "StatusCode": 206,
    "LastSeen": "2024-01-30T16:14:59.637885-05:00"
  },
  "https://developer.mozilla.org/docs/Web/HTTP/Headers/Forwarded#proto": {
    "StatusCode": 206,
    "LastSeen": "2024-01-30T16:14:19.581377-05:00"
  },
  "https://developer.mozilla.org/docs/Web/HTTP/Headers/X-Forwarded-For": {
    "StatusCode": 206,
    "LastSeen": "2024-01-30T16:14:53.767172-05:00"
  },
  "https://developer.mozilla.org/docs/Web/HTTP/Headers/X-Forwarded-Host": {
    "StatusCode": 206,
    "LastSeen": "2024-01-30T16:15:05.615061-05:00"
  },
  "https://developer.mozilla.org/docs/Web/HTTP/Headers/X-Forwarded-Proto": {
    "StatusCode": 206,
    "LastSeen": "2024-01-30T16:14:36.650417-05:00"
  },
  "https://developer.mozilla.org/en-US/docs/Web/HTTP/CORS": {
    "StatusCode": 206,
    "LastSeen": "2024-01-18T08:53:45.736813-05:00"
  },
  "https://developer.mozilla.org/en-US/docs/Web/HTTP/Headers/": {
    "StatusCode": 206,
    "LastSeen": "2024-01-18T08:53:29.96334-05:00"
  },
  "https://developer.mozilla.org/en-US/docs/Web/HTTP/Status/200": {
    "StatusCode": 206,
    "LastSeen": "2024-01-18T19:02:37.45434-05:00"
  },
  "https://developers.google.com/protocol-buffers/docs/encoding": {
    "StatusCode": 206,
    "LastSeen": "2024-01-18T08:53:34.678103-05:00"
  },
  "https://developers.google.com/protocol-buffers/docs/encoding#varints": {
    "StatusCode": 206,
    "LastSeen": "2024-01-18T08:05:54.629166-05:00"
  },
  "https://developers.google.com/protocol-buffers/docs/overview": {
    "StatusCode": 206,
    "LastSeen": "2024-01-18T08:53:44.839708-05:00"
  },
  "https://developers.google.com/protocol-buffers/docs/proto3": {
    "StatusCode": 206,
    "LastSeen": "2024-01-18T08:05:59.79134-05:00"
  },
  "https://developers.google.com/protocol-buffers/docs/proto3#json": {
    "StatusCode": 206,
    "LastSeen": "2024-01-18T08:53:50.945079-05:00"
  },
  "https://developers.google.com/style": {
    "StatusCode": 200,
    "LastSeen": "2024-01-30T16:14:37.419722-05:00"
  },
  "https://devstats.cncf.io/": {
    "StatusCode": 206,
    "LastSeen": "2024-01-18T19:07:39.659557-05:00"
  },
  "https://doc.rust-lang.org/cargo/": {
    "StatusCode": 206,
    "LastSeen": "2024-01-30T15:25:16.911518-05:00"
  },
  "https://doc.rust-lang.org/std/io/trait.Write.html": {
    "StatusCode": 206,
    "LastSeen": "2024-01-22T08:13:47.191476+01:00"
  },
  "https://doc.traefik.io/traefik-hub/operations/metrics": {
    "StatusCode": 206,
    "LastSeen": "2024-01-30T16:07:39.690877-05:00"
  },
  "https://docs.ansible.com/ansible/latest/collections/grafana/grafana/": {
    "StatusCode": 206,
    "LastSeen": "2024-03-19T11:21:52.991213698Z"
  },
  "https://docs.appdynamics.com/latest/en/application-monitoring/appdynamics-for-opentelemetry": {
    "StatusCode": 200,
    "LastSeen": "2024-01-18T08:51:22.195056-05:00"
  },
  "https://docs.aws.amazon.com/AWSSimpleQueueService/latest/SQSDeveloperGuide/sqs-message-metadata.html#sqs-message-system-attributes": {
    "StatusCode": 206,
    "LastSeen": "2024-01-18T08:53:50.0122-05:00"
  },
  "https://docs.aws.amazon.com/AmazonCloudWatch/latest/logs/iam-access-control-overview-cwl.html#CWL_ARN_Format": {
    "StatusCode": 206,
    "LastSeen": "2024-01-18T19:01:55.076342-05:00"
  },
  "https://docs.aws.amazon.com/AmazonCloudWatch/latest/monitoring/Lambda-Insights-metrics.html": {
    "StatusCode": 206,
    "LastSeen": "2024-01-18T08:53:29.84325-05:00"
  },
  "https://docs.aws.amazon.com/AmazonECS/latest/developerguide/ECS_instances.html": {
    "StatusCode": 206,
    "LastSeen": "2024-01-18T08:53:24.3977-05:00"
  },
  "https://docs.aws.amazon.com/AmazonECS/latest/developerguide/clusters.html": {
    "StatusCode": 206,
    "LastSeen": "2024-01-18T19:01:53.905326-05:00"
  },
  "https://docs.aws.amazon.com/AmazonECS/latest/developerguide/ecs-account-settings.html#ecs-resource-ids": {
    "StatusCode": 206,
    "LastSeen": "2024-01-30T16:34:04.046613-05:00"
  },
  "https://docs.aws.amazon.com/AmazonECS/latest/developerguide/launch_types.html": {
    "StatusCode": 206,
    "LastSeen": "2024-01-18T19:01:59.249199-05:00"
  },
  "https://docs.aws.amazon.com/AmazonECS/latest/developerguide/task_definitions.html": {
    "StatusCode": 206,
    "LastSeen": "2024-01-18T19:02:14.732118-05:00"
  },
  "https://docs.aws.amazon.com/apigateway/latest/developerguide/set-up-lambda-proxy-integrations.html#api-gateway-simple-proxy-for-lambda-input-format": {
    "StatusCode": 206,
    "LastSeen": "2024-01-18T08:53:40.569786-05:00"
  },
  "https://docs.aws.amazon.com/cli/latest/reference/s3api/abort-multipart-upload.html": {
    "StatusCode": 206,
    "LastSeen": "2024-01-18T19:56:38.201587-05:00"
  },
  "https://docs.aws.amazon.com/cli/latest/reference/s3api/complete-multipart-upload.html": {
    "StatusCode": 206,
    "LastSeen": "2024-01-18T19:56:43.361034-05:00"
  },
  "https://docs.aws.amazon.com/cli/latest/reference/s3api/copy-object.html": {
    "StatusCode": 206,
    "LastSeen": "2024-01-18T19:55:48.038886-05:00"
  },
  "https://docs.aws.amazon.com/cli/latest/reference/s3api/create-multipart-upload.html": {
    "StatusCode": 206,
    "LastSeen": "2024-01-18T19:56:48.527151-05:00"
  },
  "https://docs.aws.amazon.com/cli/latest/reference/s3api/delete-object.html": {
    "StatusCode": 206,
    "LastSeen": "2024-01-18T19:56:01.812469-05:00"
  },
  "https://docs.aws.amazon.com/cli/latest/reference/s3api/delete-objects.html": {
    "StatusCode": 206,
    "LastSeen": "2024-01-18T19:56:06.97318-05:00"
  },
  "https://docs.aws.amazon.com/cli/latest/reference/s3api/get-object.html": {
    "StatusCode": 206,
    "LastSeen": "2024-01-18T19:56:12.138596-05:00"
  },
  "https://docs.aws.amazon.com/cli/latest/reference/s3api/head-object.html": {
    "StatusCode": 206,
    "LastSeen": "2024-01-18T19:56:17.369453-05:00"
  },
  "https://docs.aws.amazon.com/cli/latest/reference/s3api/index.html": {
    "StatusCode": 206,
    "LastSeen": "2024-01-18T19:55:30.197405-05:00"
  },
  "https://docs.aws.amazon.com/cli/latest/reference/s3api/list-parts.html": {
    "StatusCode": 206,
    "LastSeen": "2024-01-18T19:56:53.6869-05:00"
  },
  "https://docs.aws.amazon.com/cli/latest/reference/s3api/put-object.html": {
    "StatusCode": 206,
    "LastSeen": "2024-01-18T19:56:22.53706-05:00"
  },
  "https://docs.aws.amazon.com/cli/latest/reference/s3api/restore-object.html": {
    "StatusCode": 206,
    "LastSeen": "2024-01-18T19:56:27.704251-05:00"
  },
  "https://docs.aws.amazon.com/cli/latest/reference/s3api/select-object-content.html": {
    "StatusCode": 206,
    "LastSeen": "2024-01-18T19:56:32.914397-05:00"
  },
  "https://docs.aws.amazon.com/cli/latest/reference/s3api/upload-part-copy.html": {
    "StatusCode": 206,
    "LastSeen": "2024-01-18T19:55:56.595406-05:00"
  },
  "https://docs.aws.amazon.com/cli/latest/reference/s3api/upload-part.html": {
    "StatusCode": 206,
    "LastSeen": "2024-01-18T19:56:58.916178-05:00"
  },
  "https://docs.aws.amazon.com/eks/latest/userguide/clusters.html": {
    "StatusCode": 206,
    "LastSeen": "2024-01-18T19:02:47.729785-05:00"
  },
  "https://docs.aws.amazon.com/general/latest/gr/aws-arns-and-namespaces.html": {
    "StatusCode": 206,
    "LastSeen": "2024-01-18T08:53:24.531928-05:00"
  },
  "https://docs.aws.amazon.com/lambda/latest/dg/configuration-aliases.html": {
    "StatusCode": 206,
    "LastSeen": "2024-01-18T08:53:40.600452-05:00"
  },
  "https://docs.aws.amazon.com/lambda/latest/dg/configuration-envvars.html#configuration-envvars-runtime": {
    "StatusCode": 206,
    "LastSeen": "2024-01-18T08:53:55.183912-05:00"
  },
  "https://docs.aws.amazon.com/lambda/latest/dg/configuration-versions.html": {
    "StatusCode": 206,
    "LastSeen": "2024-01-18T08:53:50.00569-05:00"
  },
  "https://docs.aws.amazon.com/lambda/latest/dg/lambda-runtimes.html": {
    "StatusCode": 206,
    "LastSeen": "2024-01-18T08:53:50.005692-05:00"
  },
  "https://docs.aws.amazon.com/lambda/latest/dg/monitoring-metrics.html": {
    "StatusCode": 206,
    "LastSeen": "2024-01-18T08:52:54.099142-05:00"
  },
  "https://docs.aws.amazon.com/lambda/latest/dg/services-xray.html": {
    "StatusCode": 206,
    "LastSeen": "2024-01-30T16:14:28.171642-05:00"
  },
  "https://docs.aws.amazon.com/lambda/latest/dg/welcome.html": {
    "StatusCode": 206,
    "LastSeen": "2024-01-18T19:02:42.536058-05:00"
  },
  "https://docs.aws.amazon.com/xray/latest/devguide/xray-concepts.html#xray-concepts-tracingheader": {
    "StatusCode": 206,
    "LastSeen": "2024-01-18T08:53:24.279217-05:00"
  },
  "https://docs.aws.amazon.com/xray/latest/devguide/xray-console-sampling.html": {
    "StatusCode": 206,
    "LastSeen": "2024-01-18T08:53:40.565826-05:00"
  },
  "https://docs.bindplane.observiq.com": {
    "StatusCode": 206,
    "LastSeen": "2024-01-18T08:53:34.715996-05:00"
  },
  "https://docs.chronosphere.io/ingest/otel/otel-ingest": {
    "StatusCode": 200,
    "LastSeen": "2024-03-19T05:23:55.741827909Z"
  },
  "https://docs.controlplane.com/reference/org#tracing": {
    "StatusCode": 206,
    "LastSeen": "2024-02-21T13:37:33.456267+02:00"
  },
  "https://docs.couchdb.org/en/stable/api/document/common.html#get--db-docid": {
    "StatusCode": 200,
    "LastSeen": "2024-01-30T16:34:02.790002-05:00"
  },
  "https://docs.cribl.io/stream/sources-otel": {
    "StatusCode": 206,
    "LastSeen": "2024-01-30T15:25:04.933047-05:00"
  },
  "https://docs.daocloud.io/en/insight/06UserGuide/01quickstart/otel/otel/": {
    "StatusCode": 206,
    "LastSeen": "2024-01-18T19:09:55.761523-05:00"
  },
  "https://docs.dapr.io/operations/observability/tracing/otel-collector/open-telemetry-collector/": {
    "StatusCode": 206,
    "LastSeen": "2024-01-30T16:05:06.380053-05:00"
  },
  "https://docs.datadoghq.com/opentelemetry/": {
    "StatusCode": 206,
    "LastSeen": "2024-03-27T15:32:21.711727373Z"
  },
  "https://docs.datadoghq.com/tracing/connect_logs_and_traces/java/": {
    "StatusCode": 206,
    "LastSeen": "2024-01-18T08:53:29.530053-05:00"
  },
  "https://docs.datadoghq.com/tracing/setup_overview/open_standards": {
    "StatusCode": 206,
    "LastSeen": "2024-01-18T08:51:43.401-05:00"
  },
  "https://docs.datalust.co/docs/opentelemetry-net-sdk-1": {
    "StatusCode": 200,
    "LastSeen": "2024-02-23T02:40:23.765546988Z"
  },
  "https://docs.datastax.com/en/cassandra-oss/3.0/cassandra/dml/dmlConfigConsistency.html": {
    "StatusCode": 206,
    "LastSeen": "2024-01-18T08:52:59.424264-05:00"
  },
  "https://docs.docker.com": {
    "StatusCode": 206,
    "LastSeen": "2024-01-18T08:53:29.290942-05:00"
  },
  "https://docs.docker.com/build/building/opentelemetry/": {
    "StatusCode": 206,
    "LastSeen": "2024-01-30T06:06:08.103862-05:00"
  },
  "https://docs.docker.com/compose/": {
    "StatusCode": 206,
    "LastSeen": "2024-01-18T08:53:29.315133-05:00"
  },
  "https://docs.docker.com/compose/install/#install-compose": {
    "StatusCode": 206,
    "LastSeen": "2024-01-18T08:52:53.936595-05:00"
  },
  "https://docs.docker.com/compose/migrate/": {
    "StatusCode": 206,
    "LastSeen": "2024-01-30T05:18:05.696977-05:00"
  },
  "https://docs.docker.com/desktop": {
    "StatusCode": 206,
    "LastSeen": "2024-01-18T08:53:04.024738-05:00"
  },
  "https://docs.docker.com/desktop/settings/linux/": {
    "StatusCode": 206,
    "LastSeen": "2024-01-18T19:02:56.098849-05:00"
  },
  "https://docs.docker.com/desktop/settings/mac/": {
    "StatusCode": 206,
    "LastSeen": "2024-01-18T19:02:45.644661-05:00"
  },
  "https://docs.docker.com/desktop/settings/windows/": {
    "StatusCode": 206,
    "LastSeen": "2024-01-18T19:02:50.929764-05:00"
  },
  "https://docs.docker.com/engine/api/v1.43/#tag/Container/operation/ContainerInspect": {
    "StatusCode": 206,
    "LastSeen": "2024-01-30T06:06:07.953886-05:00"
  },
  "https://docs.docker.com/engine/api/v1.43/#tag/Image/operation/ImageInspect": {
    "StatusCode": 206,
    "LastSeen": "2024-01-30T16:03:49.19576-05:00"
  },
  "https://docs.docker.com/engine/reference/run/#container-identification": {
    "StatusCode": 206,
    "LastSeen": "2024-01-18T08:53:24.213015-05:00"
  },
  "https://docs.docker.com/registry/spec/manifest-v2-2/#example-image-manifest": {
    "StatusCode": 206,
    "LastSeen": "2024-01-30T16:04:54.134692-05:00"
  },
  "https://docs.fluentbit.io/manual/pipeline/inputs/opentelemetry/": {
    "StatusCode": 206,
    "LastSeen": "2024-01-30T06:05:58.662694-05:00"
  },
  "https://docs.github.com/en/get-started/learning-about-github/github-glossary#pull-request": {
    "StatusCode": 206,
    "LastSeen": "2024-02-15T11:30:46.466434+01:00"
  },
  "https://docs.github.com/en/pull-requests/collaborating-with-pull-requests/proposing-changes-to-your-work-with-pull-requests/about-pull-requests": {
    "StatusCode": 206,
    "LastSeen": "2024-01-30T15:25:17.633498-05:00"
  },
  "https://docs.github.com/en/pull-requests/collaborating-with-pull-requests/proposing-changes-to-your-work-with-pull-requests/creating-a-pull-request": {
    "StatusCode": 206,
    "LastSeen": "2024-01-18T08:52:43.650436-05:00"
  },
  "https://docs.github.com/en/pull-requests/collaborating-with-pull-requests/working-with-forks/allowing-changes-to-a-pull-request-branch-created-from-a-fork": {
    "StatusCode": 206,
    "LastSeen": "2024-01-30T16:15:52.403553-05:00"
  },
  "https://docs.google.com/document/d/15vR7D1x2tKd7u3zaTF0yH1WaHkUr2T4hhr7OyiZgmBg/edit#heading=h.4xuru5ljcups": {
    "StatusCode": 200,
    "LastSeen": "2024-01-18T08:53:29.813821-05:00"
  },
  "https://docs.google.com/document/d/16Vsdh-DM72AfMg_FIt9yT9ExEWF4A_vRbQ3jRNBe09w": {
    "StatusCode": 200,
    "LastSeen": "2024-01-30T15:25:00.919396-05:00"
  },
  "https://docs.google.com/document/d/187XYoQcXQ9JxS_5v2wvZ0NEysaJ02xoOYNXj08pT0zc": {
    "StatusCode": 200,
    "LastSeen": "2024-01-30T06:01:24.144765-05:00"
  },
  "https://docs.google.com/document/d/187XYoQcXQ9JxS_5v2wvZ0NEysaJ02xoOYNXj08pT0zc/": {
    "StatusCode": 200,
    "LastSeen": "2024-01-30T05:19:02.626159-05:00"
  },
  "https://docs.google.com/document/d/1JRQ4hoLtvWl6NqBu_RN8T7tFaFY5jkzdzsB9H-V370A": {
    "StatusCode": 200,
    "LastSeen": "2024-01-30T05:18:54.253571-05:00"
  },
  "https://docs.google.com/document/d/1KtH5atZQUs9Achbce6LiOaJxLbksNJenvgvyKLsJrkc/edit#heading=h.ioikt02qpy5f": {
    "StatusCode": 200,
    "LastSeen": "2024-01-18T08:53:29.796226-05:00"
  },
  "https://docs.google.com/document/d/1LPhVRSFkGNSuU1fBd81ulhsCPR4hkSZyyBj1SZ8fWOM/edit#heading=h.3p42p5s8n0ui": {
    "StatusCode": 200,
    "LastSeen": "2024-01-18T08:53:24.547062-05:00"
  },
  "https://docs.google.com/document/d/1M8VLNe_sv1MIfu5bUR5OV_vrMBnAI7IJN-7-IAr37JY/": {
    "StatusCode": 200,
    "LastSeen": "2024-01-30T16:05:16.715217-05:00"
  },
  "https://docs.google.com/document/d/1NeheFG7DmcUYo_h2vLtNRlia9x5wOJMlV4QKEK05FhQ/edit": {
    "StatusCode": 200,
    "LastSeen": "2024-02-27T14:54:30.958263-08:00"
  },
  "https://docs.google.com/document/d/1Unbs2qp_j5kp8FfL_lRH-ld7i5EOQpsq0I4djkOOSL4/": {
    "StatusCode": 200,
    "LastSeen": "2024-01-30T16:05:22.514127-05:00"
  },
  "https://docs.google.com/document/d/1WQDz1jF0yKBXe3OibXWfy3g6lor9SvjZ4xT-8uuDCiA/edit": {
    "StatusCode": 200,
    "LastSeen": "2024-01-18T08:53:51.284896-05:00"
  },
  "https://docs.google.com/document/d/1eDYC97LfvE428cpIf3A_hSGirdNzglPurlxgKCmw8o4": {
    "StatusCode": 200,
    "LastSeen": "2024-01-30T05:18:24.751803-05:00"
  },
  "https://docs.google.com/document/d/1eDYC97LfvE428cpIf3A_hSGirdNzglPurlxgKCmw8o4/edit": {
    "StatusCode": 200,
    "LastSeen": "2024-01-18T19:07:55.427635-05:00"
  },
  "https://docs.google.com/document/d/1fh4RWyZ-ScWdwrgpRHO9mnfqLSKfxUTf4wZGdUvnnUM": {
    "StatusCode": 200,
    "LastSeen": "2024-01-30T05:19:08.5603-05:00"
  },
  "https://docs.google.com/document/d/1fh4RWyZ-ScWdwrgpRHO9mnfqLSKfxUTf4wZGdUvnnUM/edit": {
    "StatusCode": 200,
    "LastSeen": "2024-01-18T19:07:49.775784-05:00"
  },
  "https://docs.google.com/document/d/1ghvajKaipiNZso3fDtyNxU7x1zx0_Eyd02OGpMGEpLE": {
    "StatusCode": 200,
    "LastSeen": "2024-01-18T19:07:39.71608-05:00"
  },
  "https://docs.google.com/document/d/1ghvajKaipiNZso3fDtyNxU7x1zx0_Eyd02OGpMGEpLE/edit": {
    "StatusCode": 200,
    "LastSeen": "2024-01-18T19:03:19.230787-05:00"
  },
  "https://docs.google.com/document/d/1ix9_4TQO3o-qyeyNhcOmqAc1MTyr-wnXxxsdWgCMn9c/edit": {
    "StatusCode": 200,
    "LastSeen": "2024-01-18T08:53:45.60348-05:00"
  },
  "https://docs.google.com/document/d/1jt47KPwgDG_-4kR4J5GtFSCEhQO3CHgUdAwpCKTQHO8/edit": {
    "StatusCode": 200,
    "LastSeen": "2024-01-18T19:02:04.265933-05:00"
  },
  "https://docs.google.com/document/d/1p_FoGbLiDC9VPqqLblJqQtHBn3tr-aPxhu2GaIykU6k": {
    "StatusCode": 200,
    "LastSeen": "2024-01-30T05:19:02.346315-05:00"
  },
  "https://docs.google.com/document/d/1p_FoGbLiDC9VPqqLblJqQtHBn3tr-aPxhu2GaIykU6k/edit": {
    "StatusCode": 200,
    "LastSeen": "2024-01-18T19:02:20.71912-05:00"
  },
  "https://docs.google.com/forms/d/e/1FAIpQLSdKm6oLYRXlZOhEZMVmjoIn4eBToVYNmF6fwpm5GAIipQmPxA/viewform": {
    "StatusCode": 200,
    "LastSeen": "2024-01-30T05:18:24.354598-05:00"
  },
  "https://docs.google.com/forms/d/e/1FAIpQLSfpxKvN3_5VN6FQ5dF5-XLfNdOhVYtjreetkxlRCF8qS7AW2w/viewform": {
    "StatusCode": 200,
    "LastSeen": "2024-04-16T16:28:02.021217686Z"
  },
  "https://docs.google.com/spreadsheets/d/1SYKfjYhZdm2Wh2Cl6KVQalKg_m4NhTPZqq-8SzEVO6s": {
    "StatusCode": 200,
    "LastSeen": "2024-01-30T06:05:57.197702-05:00"
  },
  "https://docs.greptime.com/user-guide/clients/otlp": {
    "StatusCode": 200,
    "LastSeen": "2024-01-30T15:24:43.194115-05:00"
  },
  "https://docs.honeycomb.io/getting-data-in/": {
    "StatusCode": 206,
    "LastSeen": "2024-01-18T08:51:48.725386-05:00"
  },
  "https://docs.honeycomb.io/getting-data-in/java/opentelemetry-distro/": {
    "StatusCode": 206,
    "LastSeen": "2024-01-30T12:13:45.965343+01:00"
  },
  "https://docs.honeycomb.io/getting-data-in/opentelemetry/dotnet-distro/": {
    "StatusCode": 206,
    "LastSeen": "2024-01-30T12:13:43.329855+01:00"
  },
  "https://docs.honeycomb.io/getting-data-in/opentelemetry/go-distro/": {
    "StatusCode": 206,
    "LastSeen": "2024-01-30T12:13:44.312422+01:00"
  },
  "https://docs.honeycomb.io/getting-data-in/opentelemetry/node-distro/": {
    "StatusCode": 206,
    "LastSeen": "2024-01-30T12:13:48.382232+01:00"
  },
  "https://docs.immersivefusion.com/instrument": {
    "StatusCode": 206,
    "LastSeen": "2024-01-11T19:29:56.989250538Z"
  },
  "https://docs.itrsgroup.com/docs/geneos/data-collection/opentelemetry/current/opentelemetry.html": {
    "StatusCode": 206,
    "LastSeen": "2024-01-18T19:56:07.640917-05:00"
  },
  "https://docs.kernel.org/trace/user_events.html": {
    "StatusCode": 206,
    "LastSeen": "2024-02-28T10:02:41.822426963+01:00"
  },
  "https://docs.kloudmate.com/using-opentelemetry-collector": {
    "StatusCode": 200,
    "LastSeen": "2024-01-30T15:25:17.098548-05:00"
  },
  "https://docs.konghq.com/hub/kong-inc/opentelemetry/": {
    "StatusCode": 206,
    "LastSeen": "2024-01-30T15:25:59.36407-05:00"
  },
  "https://docs.konghq.com/mesh/latest/guides/otel-metrics/": {
    "StatusCode": 206,
    "LastSeen": "2024-04-30T15:56:23.493141+02:00"
  },
  "https://docs.linuxfoundation.org/lfx/easycla/contributors": {
    "StatusCode": 206,
    "LastSeen": "2024-01-30T16:15:11.937332-05:00"
  },
  "https://docs.locust.io/en/stable/writing-a-locustfile.html": {
    "StatusCode": 200,
    "LastSeen": "2024-01-18T08:53:40.641265-05:00"
  },
  "https://docs.logz.io/shipping/tracing-sources/opentelemetry.html#overview": {
    "StatusCode": 206,
    "LastSeen": "2024-01-18T08:51:54.046441-05:00"
  },
  "https://docs.lumigo.io/docs/opentelemetry": {
    "StatusCode": 200,
    "LastSeen": "2024-01-18T08:51:59.704962-05:00"
  },
  "https://docs.microfocus.com/doc/OBS/SaaS/ConfigureOTELCollector": {
    "StatusCode": 206,
    "LastSeen": "2024-02-17T16:19:07.140338072Z"
  },
  "https://docs.microsoft.com/aspnet/core": {
    "StatusCode": 200,
    "LastSeen": "2024-01-18T08:53:25.01054-05:00"
  },
  "https://docs.microsoft.com/azure/azure-functions/manage-connections#static-clients": {
    "StatusCode": 200,
    "LastSeen": "2024-01-30T16:14:53.676713-05:00"
  },
  "https://docs.microsoft.com/azure/azure-monitor/app/opentelemetry-overview": {
    "StatusCode": 200,
    "LastSeen": "2024-01-18T08:51:38.065489-05:00"
  },
  "https://docs.microsoft.com/azure/azure-monitor/platform/metrics-supported": {
    "StatusCode": 200,
    "LastSeen": "2024-01-18T08:53:45.981336-05:00"
  },
  "https://docs.microsoft.com/dotnet/api/system.diagnostics": {
    "StatusCode": 200,
    "LastSeen": "2024-01-18T08:53:24.999649-05:00"
  },
  "https://docs.microsoft.com/dotnet/api/system.exception.tostring": {
    "StatusCode": 200,
    "LastSeen": "2024-01-30T16:14:25.529146-05:00"
  },
  "https://docs.microsoft.com/dotnet/api/system.net.http.httpclient": {
    "StatusCode": 200,
    "LastSeen": "2024-01-30T15:25:39.705809-05:00"
  },
  "https://docs.microsoft.com/dotnet/api/system.net.httpwebrequest": {
    "StatusCode": 200,
    "LastSeen": "2024-01-30T15:25:40.340887-05:00"
  },
  "https://docs.microsoft.com/dotnet/api/system.servicemodel.servicesecuritycontext": {
    "StatusCode": 200,
    "LastSeen": "2024-01-30T16:14:48.160616-05:00"
  },
  "https://docs.microsoft.com/dotnet/core/diagnostics/metrics-instrumentation": {
    "StatusCode": 200,
    "LastSeen": "2024-01-18T19:02:15.492273-05:00"
  },
  "https://docs.microsoft.com/en-us/aspnet/core/host-and-deploy/iis/web-config#set-environment-variables": {
    "StatusCode": 200,
    "LastSeen": "2024-01-30T15:25:28.633822-05:00"
  },
  "https://docs.microsoft.com/en-us/azure/application-gateway/application-gateway-websocket": {
    "StatusCode": 200,
    "LastSeen": "2024-01-18T08:08:02.051287-05:00"
  },
  "https://docs.microsoft.com/en-us/dotnet/api/System.IO.Path.GetTempPath": {
    "StatusCode": 200,
    "LastSeen": "2024-01-30T15:25:39.854699-05:00"
  },
  "https://docs.microsoft.com/en-us/dotnet/api/system.appdomain.unhandledexception": {
    "StatusCode": 200,
    "LastSeen": "2024-01-30T15:25:28.579678-05:00"
  },
  "https://docs.microsoft.com/en-us/dotnet/api/system.diagnostics": {
    "StatusCode": 200,
    "LastSeen": "2024-01-18T08:53:24.994267-05:00"
  },
  "https://docs.microsoft.com/en-us/dotnet/api/system.type.assemblyqualifiedname": {
    "StatusCode": 200,
    "LastSeen": "2024-01-30T15:25:34.197156-05:00"
  },
  "https://docs.microsoft.com/en-us/dotnet/core/deploying/runtime-store": {
    "StatusCode": 200,
    "LastSeen": "2024-01-30T15:25:34.390389-05:00"
  },
  "https://docs.microsoft.com/en-us/iis/configuration/system.applicationhost/applicationpools/add/environmentvariables/": {
    "StatusCode": 200,
    "LastSeen": "2024-01-30T15:25:34.070633-05:00"
  },
  "https://docs.microsoft.com/rest/api/resources/resources/get-by-id": {
    "StatusCode": 200,
    "LastSeen": "2024-01-30T16:14:41.535288-05:00"
  },
  "https://docs.microsoft.com/sql/connect/jdbc/building-the-connection-url": {
    "StatusCode": 200,
    "LastSeen": "2024-01-30T16:14:19.755465-05:00"
  },
  "https://docs.microsoft.com/windows/win32/api/netioapi/nf-netioapi-getifentry2": {
    "StatusCode": 200,
    "LastSeen": "2024-01-30T16:14:42.022025-05:00"
  },
  "https://docs.microsoft.com/windows/win32/api/netioapi/ns-netioapi-mib_if_row2": {
    "StatusCode": 200,
    "LastSeen": "2024-01-30T16:14:28.823734-05:00"
  },
  "https://docs.microsoft.com/windows/win32/api/winsock2/nf-winsock2-bind": {
    "StatusCode": 200,
    "LastSeen": "2024-01-18T08:53:51.493125-05:00"
  },
  "https://docs.microsoft.com/windows/win32/api/winsock2/nf-winsock2-connect": {
    "StatusCode": 200,
    "LastSeen": "2024-01-18T08:53:40.945299-05:00"
  },
  "https://docs.microsoft.com/windows/win32/api/winsock2/nf-winsock2-getpeername": {
    "StatusCode": 200,
    "LastSeen": "2024-01-18T08:54:02.086115-05:00"
  },
  "https://docs.microsoft.com/windows/win32/api/winsock2/nf-winsock2-getsockname": {
    "StatusCode": 200,
    "LastSeen": "2024-01-18T08:54:12.741496-05:00"
  },
  "https://docs.middleware.io/open-telemetry": {
    "StatusCode": 206,
    "LastSeen": "2024-02-05T20:30:08.23208333Z"
  },
  "https://docs.mongodb.com/manual/reference/command/#database-operations": {
    "StatusCode": 206,
    "LastSeen": "2024-01-18T08:53:24.275059-05:00"
  },
  "https://docs.nginx.com/nginx-ingress-controller/": {
    "StatusCode": 206,
    "LastSeen": "2024-01-18T19:02:23.618857-05:00"
  },
  "https://docs.observeinc.com/en/latest/content/integrations/otel/opentelemetry.html": {
    "StatusCode": 200,
    "LastSeen": "2024-01-30T05:18:02.263475-05:00"
  },
  "https://docs.openfaas.com/architecture/metrics/": {
    "StatusCode": 206,
    "LastSeen": "2024-01-18T08:53:51.191531-05:00"
  },
  "https://docs.openfeature.dev/docs/specification/": {
    "StatusCode": 206,
    "LastSeen": "2024-01-18T08:52:59.602661-05:00"
  },
  "https://docs.openlit.io/": {
    "StatusCode": 206,
    "LastSeen": "2024-05-02T10:13:10.86573134Z"
  },
  "https://docs.openshift.com/container-platform/4.14/otel/otel-release-notes.html": {
    "StatusCode": 206,
    "LastSeen": "2024-02-02T12:42:05.756504535Z"
  },
  "https://docs.oracle.com/cd/E12058_01/doc/doc.1014/e12030/cron_expressions.htm": {
    "StatusCode": 200,
    "LastSeen": "2024-01-18T08:53:51.013538-05:00"
  },
  "https://docs.oracle.com/en-us/iaas/application-performance-monitoring/doc/configure-open-source-tracing-systems.html#GUID-4D941163-F357-4839-8B06-688876D4C61F": {
    "StatusCode": 200,
    "LastSeen": "2024-01-18T19:56:13.058938-05:00"
  },
  "https://docs.oracle.com/en/java/javase/11/docs/api/java.base/java/util/Set.html": {
    "StatusCode": 200,
    "LastSeen": "2024-01-18T08:53:50.861354-05:00"
  },
  "https://docs.oracle.com/en/java/javase/11/docs/api/java.management/java/lang/management/BufferPoolMXBean.html#getName%28%29": {
    "StatusCode": 200,
    "LastSeen": "2024-01-18T08:53:56.267939-05:00"
  },
  "https://docs.oracle.com/en/java/javase/11/docs/api/java.management/java/lang/management/MemoryPoolMXBean.html#getName%28%29": {
    "StatusCode": 200,
    "LastSeen": "2024-01-18T08:53:19.386558-05:00"
  },
  "https://docs.oracle.com/en/java/javase/11/docs/api/java.management/java/lang/management/ThreadInfo.html#isDaemon%28%29": {
    "StatusCode": 200,
    "LastSeen": "2024-01-30T16:15:04.430781-05:00"
  },
  "https://docs.oracle.com/en/java/javase/11/docs/api/java.net.http/java/net/http/HttpClient.html": {
    "StatusCode": 200,
    "LastSeen": "2024-01-30T15:25:22.088043-05:00"
  },
  "https://docs.oracle.com/en/java/javase/11/docs/api/java.net.http/java/net/http/HttpHeaders.html": {
    "StatusCode": 200,
    "LastSeen": "2024-01-18T08:53:45.766191-05:00"
  },
  "https://docs.oracle.com/en/java/javase/11/docs/api/jdk.management/com/sun/management/GarbageCollectionNotificationInfo.html#getGcAction%28%29": {
    "StatusCode": 200,
    "LastSeen": "2024-01-18T08:53:40.673923-05:00"
  },
  "https://docs.oracle.com/en/java/javase/11/docs/api/jdk.management/com/sun/management/GarbageCollectionNotificationInfo.html#getGcName%28%29": {
    "StatusCode": 200,
    "LastSeen": "2024-01-18T08:53:50.850476-05:00"
  },
  "https://docs.oracle.com/en/java/javase/17/docs/api/java.management/java/lang/management/OperatingSystemMXBean.html#getSystemLoadAverage%28%29": {
    "StatusCode": 200,
    "LastSeen": "2024-01-30T16:04:47.364366-05:00"
  },
  "https://docs.oracle.com/en/java/javase/17/docs/api/jdk.management/com/sun/management/OperatingSystemMXBean.html#getCpuLoad%28%29": {
    "StatusCode": 200,
    "LastSeen": "2024-01-30T05:19:03.635532-05:00"
  },
  "https://docs.oracle.com/en/java/javase/17/docs/api/jdk.management/com/sun/management/OperatingSystemMXBean.html#getProcessCpuLoad%28%29": {
    "StatusCode": 200,
    "LastSeen": "2024-01-30T05:18:52.914962-05:00"
  },
  "https://docs.oracle.com/en/java/javase/17/docs/api/jdk.management/com/sun/management/OperatingSystemMXBean.html#getProcessCpuTime%28%29": {
    "StatusCode": 200,
    "LastSeen": "2024-01-18T08:05:17.641962-05:00"
  },
  "https://docs.oracle.com/en/java/javase/17/docs/api/jdk.management/com/sun/management/OperatingSystemMXBean.html#getSystemCpuLoad%28%29": {
    "StatusCode": 200,
    "LastSeen": "2024-01-30T05:18:58.283203-05:00"
  },
  "https://docs.oracle.com/javase/7/docs/api/java/lang/Throwable.html#printStackTrace%28%29": {
    "StatusCode": 200,
    "LastSeen": "2024-01-18T08:52:54.226277-05:00"
  },
  "https://docs.oracle.com/javase/7/docs/api/java/util/logging/Logger.html#getLogger%28java.lang.String%29": {
    "StatusCode": 200,
    "LastSeen": "2024-01-18T08:53:24.524984-05:00"
  },
  "https://docs.oracle.com/javase/7/docs/api/java/util/logging/package-summary.html": {
    "StatusCode": 200,
    "LastSeen": "2024-01-18T08:53:24.524975-05:00"
  },
  "https://docs.oracle.com/javase/8/docs/api/java/lang/Runtime.html#availableProcessors--": {
    "StatusCode": 200,
    "LastSeen": "2024-01-30T16:04:00.071297-05:00"
  },
  "https://docs.oracle.com/javase/8/docs/api/java/lang/management/BufferPoolMXBean.html#getCount--": {
    "StatusCode": 200,
    "LastSeen": "2024-01-30T05:19:25.736088-05:00"
  },
  "https://docs.oracle.com/javase/8/docs/api/java/lang/management/BufferPoolMXBean.html#getMemoryUsed--": {
    "StatusCode": 200,
    "LastSeen": "2024-01-30T05:19:15.032544-05:00"
  },
  "https://docs.oracle.com/javase/8/docs/api/java/lang/management/BufferPoolMXBean.html#getTotalCapacity--": {
    "StatusCode": 200,
    "LastSeen": "2024-01-30T05:19:20.381952-05:00"
  },
  "https://docs.oracle.com/javase/8/docs/api/java/lang/management/ClassLoadingMXBean.html#getLoadedClassCount--": {
    "StatusCode": 200,
    "LastSeen": "2024-01-30T05:18:46.97188-05:00"
  },
  "https://docs.oracle.com/javase/8/docs/api/java/lang/management/ClassLoadingMXBean.html#getTotalLoadedClassCount--": {
    "StatusCode": 200,
    "LastSeen": "2024-01-30T05:18:36.163583-05:00"
  },
  "https://docs.oracle.com/javase/8/docs/api/java/lang/management/ClassLoadingMXBean.html#getUnloadedClassCount--": {
    "StatusCode": 200,
    "LastSeen": "2024-01-30T05:18:41.534935-05:00"
  },
  "https://docs.oracle.com/javase/8/docs/api/java/lang/management/GarbageCollectorMXBean.html": {
    "StatusCode": 200,
    "LastSeen": "2024-01-30T05:18:25.301213-05:00"
  },
  "https://docs.oracle.com/javase/8/docs/api/java/lang/management/MemoryPoolMXBean.html#getCollectionUsage--": {
    "StatusCode": 200,
    "LastSeen": "2024-01-30T05:18:10.78806-05:00"
  },
  "https://docs.oracle.com/javase/8/docs/api/java/lang/management/MemoryPoolMXBean.html#getUsage--": {
    "StatusCode": 200,
    "LastSeen": "2024-01-30T05:18:05.418999-05:00"
  },
  "https://docs.oracle.com/javase/8/docs/api/java/lang/management/OperatingSystemMXBean.html#getSystemLoadAverage--": {
    "StatusCode": 200,
    "LastSeen": "2024-01-30T05:19:09.085542-05:00"
  },
  "https://docs.oracle.com/javase/8/docs/api/java/lang/management/ThreadInfo.html#getThreadState--": {
    "StatusCode": 200,
    "LastSeen": "2024-01-30T16:14:58.644053-05:00"
  },
  "https://docs.oracle.com/javase/8/docs/api/java/lang/management/ThreadMXBean.html#getAllThreadIds--": {
    "StatusCode": 200,
    "LastSeen": "2024-01-30T16:14:30.054965-05:00"
  },
  "https://docs.oracle.com/javase/8/docs/api/java/lang/management/ThreadMXBean.html#getThreadInfo-long:A-": {
    "StatusCode": 200,
    "LastSeen": "2024-01-30T16:14:47.417732-05:00"
  },
  "https://docs.oracle.com/javase/8/docs/api/java/util/concurrent/CompletableFuture.html": {
    "StatusCode": 200,
    "LastSeen": "2024-01-18T08:53:30.141424-05:00"
  },
  "https://docs.oracle.com/javase/8/docs/api/java/util/concurrent/CompletionStage.html": {
    "StatusCode": 200,
    "LastSeen": "2024-01-18T08:53:45.879937-05:00"
  },
  "https://docs.oracle.com/javase/8/docs/jre/api/management/extension/com/sun/management/GarbageCollectionNotificationInfo.html": {
    "StatusCode": 200,
    "LastSeen": "2024-01-30T05:18:19.088485-05:00"
  },
  "https://docs.oracle.com/javase/8/docs/jre/api/management/extension/com/sun/management/GcInfo.html#getDuration--": {
    "StatusCode": 200,
    "LastSeen": "2024-01-30T05:18:30.692691-05:00"
  },
  "https://docs.oracle.com/javase/8/docs/jre/api/net/httpserver/spec/com/sun/net/httpserver/HttpExchange.html": {
    "StatusCode": 200,
    "LastSeen": "2024-01-18T08:53:30.238832-05:00"
  },
  "https://docs.oracle.com/javase/8/docs/technotes/guides/jdbc/": {
    "StatusCode": 200,
    "LastSeen": "2024-01-18T08:52:54.345181-05:00"
  },
  "https://docs.oracle.com/javase/specs/jls/se7/html/jls-10.html": {
    "StatusCode": 200,
    "LastSeen": "2024-01-18T08:53:40.587133-05:00"
  },
  "https://docs.oracle.com/javase/tutorial/java/javaOO/enum.html": {
    "StatusCode": 200,
    "LastSeen": "2024-01-18T08:53:24.529221-05:00"
  },
  "https://docs.oracle.com/javase/tutorial/jmx/mbeans/index.html": {
    "StatusCode": 200,
    "LastSeen": "2024-01-18T19:02:11.609878-05:00"
  },
  "https://docs.oracle.com/javase/tutorial/sound/SPI-intro.html": {
    "StatusCode": 200,
    "LastSeen": "2024-02-15T23:57:17.652434515Z"
  },
  "https://docs.otterize.com/reference/configuration/network-mapper/helm-chart#opentelemetry-exporter-parameters": {
    "StatusCode": 206,
    "LastSeen": "2024-01-30T16:15:20.577253-05:00"
  },
  "https://docs.particular.net/samples/open-telemetry/prometheus-grafana/#reporting-metric-values": {
    "StatusCode": 200,
    "LastSeen": "2024-01-30T15:27:00.101487-05:00"
  },
  "https://docs.php-http.org/en/latest/clients.html": {
    "StatusCode": 200,
    "LastSeen": "2024-01-18T19:55:51.433612-05:00"
  },
  "https://docs.python.org/3/library/sys.html#sys.implementation": {
    "StatusCode": 206,
    "LastSeen": "2024-01-18T19:02:14.595408-05:00"
  },
  "https://docs.python.org/3/library/sys.html#sys.version": {
    "StatusCode": 206,
    "LastSeen": "2024-01-18T19:02:22.921442-05:00"
  },
  "https://docs.python.org/3/library/traceback.html#traceback.format_exc": {
    "StatusCode": 206,
    "LastSeen": "2024-01-18T08:53:30.168888-05:00"
  },
  "https://docs.python.org/3/tutorial/datastructures.html#more-on-lists": {
    "StatusCode": 206,
    "LastSeen": "2024-01-18T08:53:50.454089-05:00"
  },
  "https://docs.python.org/3/tutorial/datastructures.html#sets": {
    "StatusCode": 206,
    "LastSeen": "2024-01-18T08:53:55.906337-05:00"
  },
  "https://docs.rs/opentelemetry/0.17.0/opentelemetry/trace/struct.SpanRef.html": {
    "StatusCode": 206,
    "LastSeen": "2024-01-18T08:53:40.656941-05:00"
  },
  "https://docs.rs/opentelemetry/latest/opentelemetry/struct.ContextGuard.html": {
    "StatusCode": 206,
    "LastSeen": "2024-01-18T08:53:19.395794-05:00"
  },
  "https://docs.rs/opentelemetry/latest/opentelemetry/trace/trait.Span.html#method.add_event": {
    "StatusCode": 206,
    "LastSeen": "2024-01-18T08:53:50.858572-05:00"
  },
  "https://docs.sentry.io/platforms/java/performance/instrumentation/opentelemetry/": {
    "StatusCode": 206,
    "LastSeen": "2024-01-18T19:56:02.539375-05:00"
  },
  "https://docs.sentry.io/platforms/node/performance/instrumentation/opentelemetry/": {
    "StatusCode": 206,
    "LastSeen": "2024-01-18T19:56:07.672595-05:00"
  },
  "https://docs.sentry.io/platforms/python/performance/instrumentation/opentelemetry/": {
    "StatusCode": 206,
    "LastSeen": "2024-01-18T19:56:12.811394-05:00"
  },
  "https://docs.sentry.io/platforms/ruby/performance/instrumentation/opentelemetry/": {
    "StatusCode": 206,
    "LastSeen": "2024-01-18T19:56:17.922852-05:00"
  },
  "https://docs.splunk.com/Documentation/Splunk/8.2.2/Updating/Aboutdeploymentserver": {
    "StatusCode": 200,
    "LastSeen": "2024-01-18T08:06:44.82023-05:00"
  },
  "https://docs.splunk.com/Observability/gdi/opentelemetry/opentelemetry.html": {
    "StatusCode": 206,
    "LastSeen": "2024-01-30T06:06:25.583516-05:00"
  },
  "https://docs.splunk.com/observability/en/gdi/get-data-in/application/go/get-started.html": {
    "StatusCode": 206,
    "LastSeen": "2024-01-30T12:13:58.604707+01:00"
  },
  "https://docs.splunk.com/observability/en/gdi/get-data-in/application/java/get-started.html": {
    "StatusCode": 206,
    "LastSeen": "2024-01-30T12:14:00.650926+01:00"
  },
  "https://docs.splunk.com/observability/en/gdi/get-data-in/application/nodejs/get-started.html": {
    "StatusCode": 206,
    "LastSeen": "2024-01-30T12:14:02.715871+01:00"
  },
  "https://docs.splunk.com/observability/en/gdi/get-data-in/application/otel-dotnet/get-started.html": {
    "StatusCode": 206,
    "LastSeen": "2024-01-30T12:13:53.390713+01:00"
  },
  "https://docs.splunk.com/observability/en/gdi/get-data-in/application/python/get-started.html": {
    "StatusCode": 206,
    "LastSeen": "2024-01-30T12:14:04.541661+01:00"
  },
  "https://docs.splunk.com/observability/en/gdi/opentelemetry/opentelemetry.html": {
    "StatusCode": 206,
    "LastSeen": "2024-01-24T14:55:09.249826+01:00"
  },
  "https://docs.spring.io/spring-boot/docs/current/gradle-plugin/reference/htmlsingle/": {
    "StatusCode": 206,
    "LastSeen": "2024-01-30T16:15:09.437464-05:00"
  },
  "https://docs.spring.io/spring-boot/docs/current/reference/html/configuration-metadata.html": {
    "StatusCode": 206,
    "LastSeen": "2024-02-19T17:27:38.673604461+01:00"
  },
  "https://docs.spring.io/spring-boot/docs/current/reference/html/features.html#features.external-config.typesafe-configuration-properties.relaxed-binding.environment-variables": {
    "StatusCode": 200,
    "LastSeen": "2024-04-11T13:40:26.805402963+02:00"
  },
  "https://docs.spring.io/spring-boot/docs/current/reference/html/using.html#using.auto-configuration": {
    "StatusCode": 206,
    "LastSeen": "2024-01-30T16:15:14.908906-05:00"
  },
  "https://docs.spring.io/spring-boot/docs/current/reference/htmlsingle/#using.build-systems.starters": {
    "StatusCode": 200,
    "LastSeen": "2024-01-30T16:14:53.797365-05:00"
  },
  "https://docs.spring.io/spring-framework/docs/3.2.x/spring-framework-reference/html/expressions.html": {
    "StatusCode": 206,
    "LastSeen": "2024-04-03T12:51:54.758528517+02:00"
  },
  "https://docs.spring.io/spring-security/reference/servlet/authorization/architecture.html#authz-authorities": {
    "StatusCode": 206,
    "LastSeen": "2024-02-12T22:02:33.483262-05:00"
  },
  "https://docs.spring.io/spring/docs/current/spring-framework-reference/core.html#aop": {
    "StatusCode": 206,
    "LastSeen": "2024-01-30T20:32:51.933581-05:00"
  },
  "https://docs.thousandeyes.com/product-documentation/api/opentelemetry": {
    "StatusCode": 206,
    "LastSeen": "2024-01-30T05:18:01.115211-05:00"
  },
  "https://docs.tracetest.io/configuration/connecting-to-data-stores/opentelemetry-collector": {
    "StatusCode": 206,
    "LastSeen": "2024-01-30T16:14:30.370824-05:00"
  },
  "https://docs.vmware.com/en/vRealize-Log-Insight/8.4/com.vmware.log-insight.agent.admin.doc/GUID-40C13E10-1554-4F1B-B832-69CEBF85E7A0.html": {
    "StatusCode": 206,
    "LastSeen": "2024-01-18T08:06:52.266739-05:00"
  },
  "https://docs.wavefront.com/opentelemetry_tracing.html": {
    "StatusCode": 206,
    "LastSeen": "2024-01-18T08:51:27.654836-05:00"
  },
  "https://documentation.solarwinds.com/en/success_center/observability/default.htm#cshid=third-otel-integration": {
    "StatusCode": 200,
    "LastSeen": "2024-01-18T08:54:02.060787-05:00"
  },
  "https://dotnet.microsoft.com/download/dotnet": {
    "StatusCode": 200,
    "LastSeen": "2024-01-30T15:24:59.411684-05:00"
  },
  "https://dotnet.microsoft.com/download/dotnet-framework": {
    "StatusCode": 200,
    "LastSeen": "2024-01-18T08:53:34.80072-05:00"
  },
  "https://dotnet.microsoft.com/en-us/": {
    "StatusCode": 200,
    "LastSeen": "2024-01-18T19:02:20.227983-05:00"
  },
  "https://dotnet.microsoft.com/en-us/learn/dotnet/what-is-dotnet": {
    "StatusCode": 200,
    "LastSeen": "2024-01-18T08:53:29.848808-05:00"
  },
  "https://dotnet.microsoft.com/en-us/learn/dotnet/what-is-dotnet-framework": {
    "StatusCode": 200,
    "LastSeen": "2024-01-18T08:53:45.97536-05:00"
  },
  "https://dotnet.microsoft.com/en-us/platform/support/policy/dotnet-core": {
    "StatusCode": 200,
    "LastSeen": "2024-01-30T15:24:54.677789-05:00"
  },
  "https://dyladan.me/histograms/2023/05/02/why-histograms/": {
    "StatusCode": 206,
    "LastSeen": "2024-01-30T06:01:18.587594-05:00"
  },
  "https://dyladan.me/histograms/2023/05/03/histograms-vs-summaries/": {
    "StatusCode": 206,
    "LastSeen": "2024-01-30T06:01:18.587594-05:00"
  },
  "https://dyladan.me/histograms/2023/05/04/exponential-histograms/": {
    "StatusCode": 206,
    "LastSeen": "2024-01-30T06:01:18.598115-05:00"
  },
  "https://dyte.io/blog/opentelemetry-at-dyte-part-i/": {
    "StatusCode": 200,
    "LastSeen": "2024-03-11T16:15:19.930537498Z"
  },
  "https://ebpf.io/": {
    "StatusCode": 206,
    "LastSeen": "2024-01-30T05:18:23.588545-05:00"
  },
  "https://elastic.co/blog/ecs-elastic-common-schema-otel-opentelemetry-announcement": {
    "StatusCode": 200,
    "LastSeen": "2024-01-30T16:14:47.246698-05:00"
  },
  "https://embrace.io/opentelemetry-for-mobile/": {
    "StatusCode": 206,
    "LastSeen": "2024-04-25T10:29:55.539338+02:00"
  },
  "https://en.cppreference.com/w/cpp/container/set": {
    "StatusCode": 200,
    "LastSeen": "2024-01-18T19:02:25.398061-05:00"
  },
  "https://en.cppreference.com/w/cpp/container/vector": {
    "StatusCode": 200,
    "LastSeen": "2024-01-18T19:01:56.902565-05:00"
  },
  "https://en.wikipedia.org/wiki/Aggregate_function#Decomposable_aggregate_functions": {
    "StatusCode": 200,
    "LastSeen": "2024-01-18T19:01:54.222356-05:00"
  },
  "https://en.wikipedia.org/wiki/Amazon_ElastiCache": {
    "StatusCode": 200,
    "LastSeen": "2024-01-18T19:03:03.181942-05:00"
  },
  "https://en.wikipedia.org/wiki/Asynchronous_method_invocation": {
    "StatusCode": 200,
    "LastSeen": "2024-01-18T19:02:13.982846-05:00"
  },
  "https://en.wikipedia.org/wiki/Basic_Latin_%28Unicode_block%29#Table_of_characters": {
    "StatusCode": 200,
    "LastSeen": "2024-01-18T19:01:54.244994-05:00"
  },
  "https://en.wikipedia.org/wiki/Bat-Signal": {
    "StatusCode": 200,
    "LastSeen": "2024-01-30T16:15:58.015235-05:00"
  },
  "https://en.wikipedia.org/wiki/COBOL": {
    "StatusCode": 200,
    "LastSeen": "2024-01-18T19:03:13.406262-05:00"
  },
  "https://en.wikipedia.org/wiki/Channel_9_%28Microsoft%29": {
    "StatusCode": 200,
    "LastSeen": "2024-01-30T05:18:51.711382-05:00"
  },
  "https://en.wikipedia.org/wiki/Cross-cutting_concern": {
    "StatusCode": 200,
    "LastSeen": "2024-01-18T19:01:54.066387-05:00"
  },
  "https://en.wikipedia.org/wiki/Directed_acyclic_graph": {
    "StatusCode": 200,
    "LastSeen": "2024-01-18T19:02:13.98289-05:00"
  },
  "https://en.wikipedia.org/wiki/Double-precision_floating-point_format": {
    "StatusCode": 200,
    "LastSeen": "2024-01-18T19:01:54.102776-05:00"
  },
  "https://en.wikipedia.org/wiki/Fortran": {
    "StatusCode": 200,
    "LastSeen": "2024-01-18T19:03:08.298634-05:00"
  },
  "https://en.wikipedia.org/wiki/Futures_and_promises": {
    "StatusCode": 200,
    "LastSeen": "2024-01-18T19:02:13.979335-05:00"
  },
  "https://en.wikipedia.org/wiki/GraphQL": {
    "StatusCode": 200,
    "LastSeen": "2024-01-18T19:02:32.211817-05:00"
  },
  "https://en.wikipedia.org/wiki/Hop_%28networking%29": {
    "StatusCode": 200,
    "LastSeen": "2024-01-30T16:34:03.225974-05:00"
  },
  "https://en.wikipedia.org/wiki/Hypertext_Transfer_Protocol": {
    "StatusCode": 200,
    "LastSeen": "2024-01-18T19:02:21.989727-05:00"
  },
  "https://en.wikipedia.org/wiki/IEEE_754": {
    "StatusCode": 200,
    "LastSeen": "2024-01-18T19:02:13.980094-05:00"
  },
  "https://en.wikipedia.org/wiki/In-band_signaling": {
    "StatusCode": 200,
    "LastSeen": "2024-01-18T19:01:54.201621-05:00"
  },
  "https://en.wikipedia.org/wiki/JSON": {
    "StatusCode": 200,
    "LastSeen": "2024-01-18T19:02:27.095072-05:00"
  },
  "https://en.wikipedia.org/wiki/Letter_case#Kebab_case": {
    "StatusCode": 200,
    "LastSeen": "2024-02-15T11:30:50.951761+01:00"
  },
  "https://en.wikipedia.org/wiki/Log_file": {
    "StatusCode": 200,
    "LastSeen": "2024-01-18T19:01:58.409935-05:00"
  },
  "https://en.wikipedia.org/wiki/Monkey_patch#:~:text=Monkey%20patching%20is%20a%20technique,Python%2C%20Groovy%2C%20etc.": {
    "StatusCode": 200,
    "LastSeen": "2024-01-30T15:25:15.493598-05:00"
  },
  "https://en.wikipedia.org/wiki/Monotonic_function": {
    "StatusCode": 200,
    "LastSeen": "2024-01-18T19:01:58.384313-05:00"
  },
  "https://en.wikipedia.org/wiki/Non-uniform_memory_access": {
    "StatusCode": 200,
    "LastSeen": "2024-01-18T19:02:21.989727-05:00"
  },
  "https://en.wikipedia.org/wiki/Observer_pattern": {
    "StatusCode": 200,
    "LastSeen": "2024-01-18T19:02:21.99377-05:00"
  },
  "https://en.wikipedia.org/wiki/PL/I": {
    "StatusCode": 200,
    "LastSeen": "2024-01-18T19:02:21.981463-05:00"
  },
  "https://en.wikipedia.org/wiki/Page_fault": {
    "StatusCode": 200,
    "LastSeen": "2024-01-18T19:02:13.995029-05:00"
  },
  "https://en.wikipedia.org/wiki/Percentile": {
    "StatusCode": 200,
    "LastSeen": "2024-01-18T19:01:58.393617-05:00"
  },
  "https://en.wikipedia.org/wiki/Plane_%28Unicode%29": {
    "StatusCode": 200,
    "LastSeen": "2024-01-18T19:01:58.409943-05:00"
  },
  "https://en.wikipedia.org/wiki/Plane_%28Unicode%29#Basic_Multilingual_Plane": {
    "StatusCode": 200,
    "LastSeen": "2024-01-18T19:01:53.45831-05:00"
  },
  "https://en.wikipedia.org/wiki/Remote_procedure_call": {
    "StatusCode": 200,
    "LastSeen": "2024-01-18T19:02:37.350254-05:00"
  },
  "https://en.wikipedia.org/wiki/Representational_state_transfer": {
    "StatusCode": 200,
    "LastSeen": "2024-01-18T19:02:32.23824-05:00"
  },
  "https://en.wikipedia.org/wiki/Reservoir_sampling": {
    "StatusCode": 200,
    "LastSeen": "2024-01-18T19:01:58.408622-05:00"
  },
  "https://en.wikipedia.org/wiki/S.M.A.R.T.": {
    "StatusCode": 200,
    "LastSeen": "2024-01-30T16:34:03.475531-05:00"
  },
  "https://en.wikipedia.org/wiki/Special_interest_group": {
    "StatusCode": 200,
    "LastSeen": "2024-01-30T15:26:36.551258-05:00"
  },
  "https://en.wikipedia.org/wiki/Subnormal_number": {
    "StatusCode": 200,
    "LastSeen": "2024-01-18T19:01:58.402439-05:00"
  },
  "https://equalitymi.org/": {
    "StatusCode": 200,
    "LastSeen": "2024-01-18T19:02:20.222589-05:00"
  },
  "https://erinmeyer.com/books/the-culture-map/": {
    "StatusCode": 200,
    "LastSeen": "2024-01-30T15:25:08.777656-05:00"
  },
  "https://erlang.org/doc/design_principles/applications.html#configuring-an-application": {
    "StatusCode": 206,
    "LastSeen": "2024-01-18T19:02:26.853198-05:00"
  },
  "https://events.linuxfoundation.org/": {
    "StatusCode": 206,
    "LastSeen": "2024-01-18T19:07:49.547716-05:00"
  },
  "https://events.linuxfoundation.org/cloud-native-ebpf-day-north-america/": {
    "StatusCode": 206,
    "LastSeen": "2024-01-18T19:02:25.66413-05:00"
  },
  "https://events.linuxfoundation.org/cloud-native-ebpf-day-north-america/program/schedule/": {
    "StatusCode": 206,
    "LastSeen": "2024-01-18T19:02:31.294631-05:00"
  },
  "https://events.linuxfoundation.org/kubecon-cloudnativecon-europe/": {
    "StatusCode": 206,
    "LastSeen": "2024-01-30T05:18:17.063915-05:00"
  },
  "https://events.linuxfoundation.org/kubecon-cloudnativecon-europe/cncf-hosted-co-located-events/observability-day/": {
    "StatusCode": 206,
    "LastSeen": "2024-01-18T19:02:06.178618-05:00"
  },
  "https://events.linuxfoundation.org/kubecon-cloudnativecon-europe/co-located-events/observability-day/": {
    "StatusCode": 206,
    "LastSeen": "2024-01-18T20:05:30.099353-05:00"
  },
  "https://events.linuxfoundation.org/kubecon-cloudnativecon-europe/program/project-engagement/#project-pavilion": {
    "StatusCode": 206,
    "LastSeen": "2024-01-30T05:18:17.243575-05:00"
  },
  "https://events.linuxfoundation.org/kubecon-cloudnativecon-europe/program/project-opportunities/": {
    "StatusCode": 206,
    "LastSeen": "2024-02-22T11:59:59.086276+01:00"
  },
  "https://events.linuxfoundation.org/kubecon-cloudnativecon-europe/program/schedule/": {
    "StatusCode": 206,
    "LastSeen": "2024-01-30T05:19:08.140418-05:00"
  },
  "https://events.linuxfoundation.org/kubecon-cloudnativecon-europe/register/": {
    "StatusCode": 206,
    "LastSeen": "2024-01-30T05:19:08.14041-05:00"
  },
  "https://events.linuxfoundation.org/kubecon-cloudnativecon-north-america/": {
    "StatusCode": 206,
    "LastSeen": "2024-01-18T20:05:19.833641-05:00"
  },
  "https://events.linuxfoundation.org/kubecon-cloudnativecon-north-america/co-located-events/cfp-colocated-events/": {
    "StatusCode": 206,
    "LastSeen": "2024-01-30T06:06:05.342406-05:00"
  },
  "https://events.linuxfoundation.org/kubecon-cloudnativecon-north-america/co-located-events/observability-day/": {
    "StatusCode": 206,
    "LastSeen": "2024-01-30T15:26:27.502307-05:00"
  },
  "https://events.linuxfoundation.org/kubecon-cloudnativecon-north-america/program/schedule/": {
    "StatusCode": 206,
    "LastSeen": "2024-01-30T15:25:07.611962-05:00"
  },
  "https://events.linuxfoundation.org/kubecon-cloudnativecon-north-america/register/": {
    "StatusCode": 206,
    "LastSeen": "2024-01-30T15:26:34.508123-05:00"
  },
  "https://events.linuxfoundation.org/kubecon-cloudnativecon-north-america/venue-travel/": {
    "StatusCode": 206,
    "LastSeen": "2024-01-18T19:02:37.783585-05:00"
  },
  "https://events.linuxfoundation.org/open-observability-day-north-america/": {
    "StatusCode": 206,
    "LastSeen": "2024-01-18T19:02:06.006346-05:00"
  },
  "https://events.linuxfoundation.org/open-observability-day-north-america/program/schedule/": {
    "StatusCode": 206,
    "LastSeen": "2024-01-18T19:02:19.585751-05:00"
  },
  "https://events.linuxfoundation.org/open-telemetry-community-day/": {
    "StatusCode": 206,
    "LastSeen": "2024-01-18T19:02:06.042682-05:00"
  },
  "https://expressjs.com": {
    "StatusCode": 200,
    "LastSeen": "2024-01-18T08:53:45.389551-05:00"
  },
  "https://expressjs.com/": {
    "StatusCode": 200,
    "LastSeen": "2024-01-30T06:01:21.224184-05:00"
  },
  "https://f5.com": {
    "StatusCode": 206,
    "LastSeen": "2024-01-30T16:15:21.332226-05:00"
  },
  "https://farfetch.github.io/kafkaflow/docs/guides/open-telemetry": {
    "StatusCode": 206,
    "LastSeen": "2024-01-30T16:15:09.553856-05:00"
  },
  "https://fastapi.tiangolo.com": {
    "StatusCode": 200,
    "LastSeen": "2024-01-30T05:18:24.637098-05:00"
  },
  "https://flagd.dev": {
    "StatusCode": 206,
    "LastSeen": "2024-03-07T10:30:35.468496-05:00"
  },
  "https://flagd.dev/reference/monitoring/#opentelemetry": {
    "StatusCode": 206,
    "LastSeen": "2024-01-30T16:06:38.046811-05:00"
  },
  "https://flask.palletsprojects.com/": {
    "StatusCode": 200,
    "LastSeen": "2024-01-30T06:01:24.173297-05:00"
  },
  "https://flipt.io/": {
    "StatusCode": 206,
    "LastSeen": "2024-01-30T16:05:16.780781-05:00"
  },
  "https://fluentbit.io": {
    "StatusCode": 206,
    "LastSeen": "2024-01-30T06:06:14.755045-05:00"
  },
  "https://fluentbit.io/": {
    "StatusCode": 206,
    "LastSeen": "2024-01-18T08:53:39.657208-05:00"
  },
  "https://forms.gle/GWuGZKku326pCLUo6": {
    "StatusCode": 200,
    "LastSeen": "2024-01-30T16:05:05.581183-05:00"
  },
  "https://forms.gle/aUuJg5DQwNzncJ4s8": {
    "StatusCode": 200,
    "LastSeen": "2024-01-18T19:02:20.36657-05:00"
  },
  "https://forms.gle/ajNv8jGs12coDUjG8": {
    "StatusCode": 200,
    "LastSeen": "2024-01-30T16:05:22.448487-05:00"
  },
  "https://forms.gle/bZAG9f7udoJsjZUG9": {
    "StatusCode": 200,
    "LastSeen": "2024-05-01T16:48:59.737619-04:00"
  },
  "https://forms.gle/mEDWyn6G7iCe4bvJ7": {
    "StatusCode": 200,
    "LastSeen": "2024-01-18T19:02:03.877372-05:00"
  },
  "https://formulae.brew.sh/formula/coreutils": {
    "StatusCode": 206,
    "LastSeen": "2024-01-30T15:25:17.570481-05:00"
  },
  "https://fosstodon.org/@opentelemetry": {
    "StatusCode": 206,
    "LastSeen": "2024-01-18T08:53:19.124258-05:00"
  },
  "https://galaxy.ansible.com/ui/repo/published/grafana/grafana/content/role/opentelemetry_collector": {
    "StatusCode": 206,
    "LastSeen": "2024-03-13T11:08:40.039416084Z"
  },
  "https://gcc.gnu.org/frontends.html": {
    "StatusCode": 206,
    "LastSeen": "2024-01-18T19:01:58.766302-05:00"
  },
  "https://getcomposer.org/": {
    "StatusCode": 200,
    "LastSeen": "2024-01-30T06:01:34.43476-05:00"
  },
  "https://getcomposer.org/doc/01-basic-usage.md#autoloading": {
    "StatusCode": 200,
    "LastSeen": "2024-01-30T06:06:10.118287-05:00"
  },
  "https://getcomposer.org/download/": {
    "StatusCode": 200,
    "LastSeen": "2024-01-18T19:02:03.965454-05:00"
  },
  "https://gethelios.dev/": {
    "StatusCode": 200,
    "LastSeen": "2024-01-18T08:53:46.095469-05:00"
  },
  "https://git-scm.com/": {
    "StatusCode": 200,
    "LastSeen": "2024-01-30T16:14:48.288563-05:00"
  },
  "https://git-scm.com/book/en/v2/Getting-Started-Installing-Git": {
    "StatusCode": 200,
    "LastSeen": "2024-01-30T16:15:17.318405-05:00"
  },
  "https://git-scm.com/docs/git-merge#_how_conflicts_are_presented": {
    "StatusCode": 200,
    "LastSeen": "2024-01-30T16:15:57.799143-05:00"
  },
  "https://github.blog/2021-05-26-why-and-how-github-is-adopting-opentelemetry/": {
    "StatusCode": 200,
    "LastSeen": "2024-01-30T06:01:12.059909-05:00"
  },
  "https://github.com": {
    "StatusCode": 200,
    "LastSeen": "2024-01-18T19:55:56.862973-05:00"
  },
  "https://github.com/": {
    "StatusCode": 200,
    "LastSeen": "2024-01-30T16:14:58.646823-05:00"
  },
  "https://github.com/Aneurysm9": {
    "StatusCode": 200,
    "LastSeen": "2024-01-18T20:06:35.565079-05:00"
  },
  "https://github.com/Azure/azure-functions-host/issues/8938": {
    "StatusCode": 200,
    "LastSeen": "2024-01-30T05:18:56.239248-05:00"
  },
  "https://github.com/Azure/azure-sdk-for-net": {
    "StatusCode": 200,
    "LastSeen": "2024-04-23T14:33:23.6880679Z"
  },
  "https://github.com/Causely/documentation": {
    "StatusCode": 200,
    "LastSeen": "2024-03-15T20:34:22.210208944Z"
  },
  "https://github.com/Cyprinus12138": {
    "StatusCode": 200,
    "LastSeen": "2024-03-28T22:25:37.072281206+08:00"
  },
  "https://github.com/Cyprinus12138/otelgin": {
    "StatusCode": 200,
    "LastSeen": "2024-03-28T22:25:36.248769757+08:00"
  },
  "https://github.com/DataDog/dd-opentelemetry-exporter-ruby": {
    "StatusCode": 200,
    "LastSeen": "2024-01-18T19:10:56.414699-05:00"
  },
  "https://github.com/DavidAnson/markdownlint": {
    "StatusCode": 200,
    "LastSeen": "2024-02-15T11:30:50.043802+01:00"
  },
  "https://github.com/DebajitDas": {
    "StatusCode": 200,
    "LastSeen": "2024-01-18T20:04:53.923765-05:00"
  },
  "https://github.com/Farfetch/kafkaflow": {
    "StatusCode": 200,
    "LastSeen": "2024-01-30T16:15:03.991436-05:00"
  },
  "https://github.com/FriendsOfPHP/pickle": {
    "StatusCode": 200,
    "LastSeen": "2024-01-18T19:37:06.447831-05:00"
  },
  "https://github.com/GoogleCloudPlatform/guest-agent": {
    "StatusCode": 200,
    "LastSeen": "2024-01-18T08:06:57.71306-05:00"
  },
  "https://github.com/GoogleCloudPlatform/microservices-demo": {
    "StatusCode": 200,
    "LastSeen": "2024-01-18T20:05:19.725154-05:00"
  },
  "https://github.com/GoogleCloudPlatform/opentelemetry-collector-builder-sample": {
    "StatusCode": 200,
    "LastSeen": "2024-01-18T20:05:25.024647-05:00"
  },
  "https://github.com/GoogleCloudPlatform/opentelemetry-collector-builder-sample/issues": {
    "StatusCode": 200,
    "LastSeen": "2024-01-18T20:05:35.043924-05:00"
  },
  "https://github.com/IBM/sarama": {
    "StatusCode": 200,
    "LastSeen": "2024-01-25T12:26:11.985357104Z"
  },
  "https://github.com/MassTransit/MassTransit": {
    "StatusCode": 200,
    "LastSeen": "2024-04-23T14:33:25.288254308Z"
  },
  "https://github.com/MetinSeylan/Nestjs-OpenTelemetry": {
    "StatusCode": 200,
    "LastSeen": "2024-01-18T19:12:29.56313-05:00"
  },
  "https://github.com/Monkeyanator/kubernetes/pull/15": {
    "StatusCode": 200,
    "LastSeen": "2024-01-30T06:01:46.174719-05:00"
  },
  "https://github.com/MovieStoreGuy": {
    "StatusCode": 200,
    "LastSeen": "2024-01-30T05:18:18.796197-05:00"
  },
  "https://github.com/MrAlias/": {
    "StatusCode": 200,
    "LastSeen": "2024-01-30T16:15:21.467181-05:00"
  },
  "https://github.com/MrAlias/flow": {
    "StatusCode": 200,
    "LastSeen": "2024-01-18T19:37:37.472845-05:00"
  },
  "https://github.com/MrAlias/otlpr": {
    "StatusCode": 200,
    "LastSeen": "2024-01-30T05:18:13.144925-05:00"
  },
  "https://github.com/MrAlias/redact": {
    "StatusCode": 200,
    "LastSeen": "2024-01-18T19:37:42.86313-05:00"
  },
  "https://github.com/NavehMevorach": {
    "StatusCode": 200,
    "LastSeen": "2024-01-18T20:04:53.905683-05:00"
  },
  "https://github.com/OpenSLO/OpenSLO": {
    "StatusCode": 200,
    "LastSeen": "2024-01-18T20:06:24.004901-05:00"
  },
  "https://github.com/OpenSLO/OpenSLO#slo": {
    "StatusCode": 200,
    "LastSeen": "2024-01-18T20:06:07.975863-05:00"
  },
  "https://github.com/OutThereLabs/actix-web-opentelemetry": {
    "StatusCode": 200,
    "LastSeen": "2024-01-18T19:12:45.986279-05:00"
  },
  "https://github.com/Samudraneel24": {
    "StatusCode": 200,
    "LastSeen": "2024-01-30T05:18:13.282737-05:00"
  },
  "https://github.com/SergeyKanzhelev": {
    "StatusCode": 200,
    "LastSeen": "2024-01-30T05:18:13.701764-05:00"
  },
  "https://github.com/SonjaChevre": {
    "StatusCode": 200,
    "LastSeen": "2024-01-30T16:04:58.532112-05:00"
  },
  "https://github.com/SumoLogic/sumologic-otel-collector": {
    "StatusCode": 200,
    "LastSeen": "2024-01-24T14:55:09.736454+01:00"
  },
  "https://github.com/TykTechnologies/tyk": {
    "StatusCode": 200,
    "LastSeen": "2024-01-30T16:05:03.674296-05:00"
  },
  "https://github.com/TylerHelmuth": {
    "StatusCode": 200,
    "LastSeen": "2024-01-30T16:14:59.740523-05:00"
  },
  "https://github.com/Workiva/opentelemetry-dart": {
    "StatusCode": 200,
    "LastSeen": "2024-01-18T19:13:07.897717-05:00"
  },
  "https://github.com/XSAM": {
    "StatusCode": 200,
    "LastSeen": "2024-01-08T12:17:15.729934+01:00"
  },
  "https://github.com/XSAM/otelsql": {
    "StatusCode": 200,
    "LastSeen": "2024-01-18T19:11:51.03094-05:00"
  },
  "https://github.com/XSAM/otelsql/issues": {
    "StatusCode": 200,
    "LastSeen": "2024-02-24T14:33:07.539727-08:00"
  },
  "https://github.com/aabmass": {
    "StatusCode": 200,
    "LastSeen": "2024-01-30T05:18:19.065836-05:00"
  },
  "https://github.com/abh/Plack-Middleware-OpenTelemetry": {
    "StatusCode": 200,
    "LastSeen": "2024-01-30T16:16:13.201088-05:00"
  },
  "https://github.com/adnanrahic": {
    "StatusCode": 200,
    "LastSeen": "2024-01-30T06:01:30.362583-05:00"
  },
  "https://github.com/aishyandapalli": {
    "StatusCode": 200,
    "LastSeen": "2024-01-18T20:06:24.492346-05:00"
  },
  "https://github.com/albertteoh": {
    "StatusCode": 200,
    "LastSeen": "2024-01-18T20:06:42.096562-05:00"
  },
  "https://github.com/alexandriastech": {
    "StatusCode": 200,
    "LastSeen": "2024-01-18T19:55:30.605836-05:00"
  },
  "https://github.com/alolita": {
    "StatusCode": 200,
    "LastSeen": "2024-01-18T20:04:54.155751-05:00"
  },
  "https://github.com/andykellr": {
    "StatusCode": 200,
    "LastSeen": "2024-01-30T16:05:04.258697-05:00"
  },
  "https://github.com/aneurysm9/": {
    "StatusCode": 200,
    "LastSeen": "2024-01-30T16:14:53.99317-05:00"
  },
  "https://github.com/apache/apisix/discussions": {
    "StatusCode": 200,
    "LastSeen": "2024-01-18T20:05:24.881361-05:00"
  },
  "https://github.com/apache/dubbo": {
    "StatusCode": 200,
    "LastSeen": "2024-02-01T16:16:01.139497253Z"
  },
  "https://github.com/asaaki/opentelemetry-tide": {
    "StatusCode": 200,
    "LastSeen": "2024-01-18T19:12:51.497556-05:00"
  },
  "https://github.com/austinlparker": {
    "StatusCode": 200,
    "LastSeen": "2024-01-18T20:05:19.4958-05:00"
  },
  "https://github.com/autotelic/fastify-opentelemetry": {
    "StatusCode": 200,
    "LastSeen": "2024-01-18T19:12:07.377457-05:00"
  },
  "https://github.com/avillela": {
    "StatusCode": 200,
    "LastSeen": "2024-01-18T20:05:14.950174-05:00"
  },
  "https://github.com/avillela/hashiqube": {
    "StatusCode": 200,
    "LastSeen": "2024-01-18T20:05:25.032288-05:00"
  },
  "https://github.com/avillela/hashiqube#gotchas": {
    "StatusCode": 200,
    "LastSeen": "2024-01-18T20:05:51.329224-05:00"
  },
  "https://github.com/avillela/hashiqube#quickstart": {
    "StatusCode": 200,
    "LastSeen": "2024-01-18T20:05:46.235131-05:00"
  },
  "https://github.com/avillela/nomad-conversions": {
    "StatusCode": 200,
    "LastSeen": "2024-01-18T20:05:40.87763-05:00"
  },
  "https://github.com/avillela/otel-errors-talk": {
    "StatusCode": 200,
    "LastSeen": "2024-03-27T00:26:43.376792984Z"
  },
  "https://github.com/aws-observability/aws-otel-collector": {
    "StatusCode": 200,
    "LastSeen": "2024-01-24T14:54:51.229664+01:00"
  },
  "https://github.com/baronfel": {
    "StatusCode": 200,
    "LastSeen": "2024-02-01T19:02:28.92421992Z"
  },
  "https://github.com/baronfel/otel-startup-hook": {
    "StatusCode": 200,
    "LastSeen": "2024-02-01T19:02:28.4090231Z"
  },
  "https://github.com/bhs": {
    "StatusCode": 200,
    "LastSeen": "2024-01-18T20:05:35.426558-05:00"
  },
  "https://github.com/blumamir": {
    "StatusCode": 200,
    "LastSeen": "2024-01-18T20:04:54.595664-05:00"
  },
  "https://github.com/bobstrecansky/": {
    "StatusCode": 200,
    "LastSeen": "2024-01-30T05:18:19.127955-05:00"
  },
  "https://github.com/bogdandrutu": {
    "StatusCode": 200,
    "LastSeen": "2024-01-18T20:05:30.76066-05:00"
  },
  "https://github.com/breedx-splk": {
    "StatusCode": 200,
    "LastSeen": "2024-01-18T20:05:05.453885-05:00"
  },
  "https://github.com/brettmc/": {
    "StatusCode": 200,
    "LastSeen": "2024-01-30T15:25:06.510641-05:00"
  },
  "https://github.com/bufbuild/connect-opentelemetry-go": {
    "StatusCode": 200,
    "LastSeen": "2024-01-18T19:11:18.472599-05:00"
  },
  "https://github.com/cartersocha": {
    "StatusCode": 200,
    "LastSeen": "2024-01-18T20:05:14.393798-05:00"
  },
  "https://github.com/ccaraman": {
    "StatusCode": 200,
    "LastSeen": "2024-01-30T16:15:31.632309-05:00"
  },
  "https://github.com/census-instrumentation/opencensus-python": {
    "StatusCode": 200,
    "LastSeen": "2024-01-30T05:18:29.072262-05:00"
  },
  "https://github.com/census-instrumentation/opencensus-specs": {
    "StatusCode": 200,
    "LastSeen": "2024-01-18T19:37:06.363101-05:00"
  },
  "https://github.com/cerbos/cerbos-sdk-javascript/": {
    "StatusCode": 200,
    "LastSeen": "2024-01-30T15:25:16.58574-05:00"
  },
  "https://github.com/cloudflare/cfssl": {
    "StatusCode": 200,
    "LastSeen": "2024-01-18T19:36:55.954418-05:00"
  },
  "https://github.com/cloudfoundry/loggregator-agent-release/pull/396": {
    "StatusCode": 200,
    "LastSeen": "2024-01-30T16:05:14.62923-05:00"
  },
  "https://github.com/codeboten": {
    "StatusCode": 200,
    "LastSeen": "2024-01-30T15:25:07.042795-05:00"
  },
  "https://github.com/containerd/containerd": {
    "StatusCode": 200,
    "LastSeen": "2024-01-30T06:02:07.764753-05:00"
  },
  "https://github.com/containerd/containerd/pull/5731": {
    "StatusCode": 200,
    "LastSeen": "2024-01-30T06:02:26.156181-05:00"
  },
  "https://github.com/cri-o/cri-o": {
    "StatusCode": 200,
    "LastSeen": "2024-01-30T06:02:13.062841-05:00"
  },
  "https://github.com/cri-o/cri-o/issues/4734": {
    "StatusCode": 200,
    "LastSeen": "2024-01-30T06:02:18.524308-05:00"
  },
  "https://github.com/ctlong": {
    "StatusCode": 200,
    "LastSeen": "2024-01-30T16:05:04.635237-05:00"
  },
  "https://github.com/damemi": {
    "StatusCode": 200,
    "LastSeen": "2024-01-18T20:04:59.705574-05:00"
  },
  "https://github.com/danielbdias": {
    "StatusCode": 200,
    "LastSeen": "2024-01-30T06:01:19.407281-05:00"
  },
  "https://github.com/danielgblanco": {
    "StatusCode": 200,
    "LastSeen": "2024-01-30T16:04:53.110577-05:00"
  },
  "https://github.com/dash0hq/otelbin": {
    "StatusCode": 200,
    "LastSeen": "2024-01-30T16:16:24.299955-05:00"
  },
  "https://github.com/dashpole": {
    "StatusCode": 200,
    "LastSeen": "2024-01-18T20:06:29.763418-05:00"
  },
  "https://github.com/davidgs": {
    "StatusCode": 200,
    "LastSeen": "2024-01-30T16:14:54.185189-05:00"
  },
  "https://github.com/dcxp/opentelemetry-kotlin": {
    "StatusCode": 200,
    "LastSeen": "2024-01-18T19:13:29.831671-05:00"
  },
  "https://github.com/debajitdas": {
    "StatusCode": 200,
    "LastSeen": "2024-01-18T20:05:04.809604-05:00"
  },
  "https://github.com/dmathieu": {
    "StatusCode": 200,
    "LastSeen": "2024-02-14T08:44:43.625674121Z"
  },
  "https://github.com/dmathieu/rspec-otel": {
    "StatusCode": 200,
    "LastSeen": "2024-02-14T08:44:42.583247623Z"
  },
  "https://github.com/dmsolr": {
    "StatusCode": 200,
    "LastSeen": "2024-01-18T20:04:59.339712-05:00"
  },
  "https://github.com/dnwe": {
    "StatusCode": 200,
    "LastSeen": "2024-01-25T12:26:11.391358232Z"
  },
  "https://github.com/dnwe/otelsarama": {
    "StatusCode": 200,
    "LastSeen": "2024-01-25T10:54:57.162378745Z"
  },
  "https://github.com/dominicfraser": {
    "StatusCode": 200,
    "LastSeen": "2024-02-26T10:53:39.237712+01:00"
  },
  "https://github.com/dotansimha/graphql-yoga": {
    "StatusCode": 200,
    "LastSeen": "2024-01-30T05:18:34.524624-05:00"
  },
  "https://github.com/dubonzi/otelresty": {
    "StatusCode": 200,
    "LastSeen": "2024-01-30T06:05:53.113393-05:00"
  },
  "https://github.com/dyladan": {
    "StatusCode": 200,
    "LastSeen": "2024-01-18T20:05:19.486639-05:00"
  },
  "https://github.com/eBay/NautilusTelemetry": {
    "StatusCode": 200,
    "LastSeen": "2024-01-18T19:37:32.037406-05:00"
  },
  "https://github.com/elastic/beats": {
    "StatusCode": 200,
    "LastSeen": "2024-01-18T20:05:24.884006-05:00"
  },
  "https://github.com/elastic/beats/pull/16321": {
    "StatusCode": 200,
    "LastSeen": "2024-01-18T20:05:41.825239-05:00"
  },
  "https://github.com/elastic/beats/pull/18883": {
    "StatusCode": 200,
    "LastSeen": "2024-01-18T20:05:36.185289-05:00"
  },
  "https://github.com/ent/ent/issues/1232#issuecomment-1200405070": {
    "StatusCode": 200,
    "LastSeen": "2024-02-24T14:33:06.756997-08:00"
  },
  "https://github.com/equinix-labs/otel-cli": {
    "StatusCode": 200,
    "LastSeen": "2024-01-30T16:15:52.594088-05:00"
  },
  "https://github.com/etcd-io/etcd": {
    "StatusCode": 200,
    "LastSeen": "2024-01-30T06:01:51.554186-05:00"
  },
  "https://github.com/etcd-io/etcd/issues/12460": {
    "StatusCode": 200,
    "LastSeen": "2024-01-30T06:01:57.424654-05:00"
  },
  "https://github.com/etcd-io/etcd/pull/12919": {
    "StatusCode": 200,
    "LastSeen": "2024-01-30T06:02:04.533718-05:00"
  },
  "https://github.com/ethercrow/opentelemetry-haskell": {
    "StatusCode": 200,
    "LastSeen": "2024-01-18T19:13:18.823545-05:00"
  },
  "https://github.com/evan-bradley": {
    "StatusCode": 200,
    "LastSeen": "2024-01-30T16:04:58.72146-05:00"
  },
  "https://github.com/exaring/otelpgx": {
    "StatusCode": 200,
    "LastSeen": "2024-01-18T19:11:40.246785-05:00"
  },
  "https://github.com/fluentci-io/fluentci-engine": {
    "StatusCode": 200,
    "LastSeen": "2024-04-02T19:07:26.97328652Z"
  },
  "https://github.com/fluentci-io/fluentci-engine#-opentelemetry-tracing": {
    "StatusCode": 200,
    "LastSeen": "2024-04-02T19:07:27.790189475Z"
  },
  "https://github.com/frigus02/opentelemetry-application-insights": {
    "StatusCode": 200,
    "LastSeen": "2024-01-18T19:11:01.862354-05:00"
  },
  "https://github.com/frzifus": {
    "StatusCode": 200,
    "LastSeen": "2024-01-18T20:04:54.58224-05:00"
  },
  "https://github.com/frzifus/jaeger-otel-test/pkgs/container/jaeger-otel-test": {
    "StatusCode": 200,
    "LastSeen": "2024-01-18T20:05:20.052427-05:00"
  },
  "https://github.com/git-ecosystem/trace2receiver": {
    "StatusCode": 200,
    "LastSeen": "2024-01-30T16:04:52.804061-05:00"
  },
  "https://github.com/go-gorm/opentelemetry": {
    "StatusCode": 200,
    "LastSeen": "2024-01-30T16:14:59.006242-05:00"
  },
  "https://github.com/gosnmp/gosnmp": {
    "StatusCode": 200,
    "LastSeen": "2024-01-18T19:55:40.84138-05:00"
  },
  "https://github.com/grafana/agent": {
    "StatusCode": 200,
    "LastSeen": "2024-01-24T14:54:54.282464+01:00"
  },
  "https://github.com/grafana/alloy": {
    "StatusCode": 200,
    "LastSeen": "2024-04-10T00:09:46.144495+02:00"
  },
  "https://github.com/grafana/grafana-opentelemetry-dotnet": {
    "StatusCode": 200,
    "LastSeen": "2024-04-10T00:09:49.944628+02:00"
  },
  "https://github.com/grafana/grafana-opentelemetry-java": {
    "StatusCode": 200,
    "LastSeen": "2024-04-10T00:09:52.054124+02:00"
  },
  "https://github.com/grpc/grpc-java": {
    "StatusCode": 200,
    "LastSeen": "2024-01-30T15:25:27.417894-05:00"
  },
  "https://github.com/grpc/grpc-java#transport": {
    "StatusCode": 200,
    "LastSeen": "2024-01-30T15:25:32.8124-05:00"
  },
  "https://github.com/hashicorp/nomad-open-telemetry-getting-started": {
    "StatusCode": 200,
    "LastSeen": "2024-01-18T19:37:01.17348-05:00"
  },
  "https://github.com/hashicorp/terraform": {
    "StatusCode": 200,
    "LastSeen": "2024-01-18T19:37:26.799206-05:00"
  },
  "https://github.com/henrikrexed": {
    "StatusCode": 200,
    "LastSeen": "2024-01-30T05:18:18.24921-05:00"
  },
  "https://github.com/honeycombio/honeycomb-opentelemetry-dotnet": {
    "StatusCode": 200,
    "LastSeen": "2024-01-18T19:11:12.937532-05:00"
  },
  "https://github.com/honeycombio/honeycomb-opentelemetry-go": {
    "StatusCode": 200,
    "LastSeen": "2024-01-18T19:11:29.326857-05:00"
  },
  "https://github.com/honeycombio/honeycomb-opentelemetry-java": {
    "StatusCode": 200,
    "LastSeen": "2024-01-18T19:11:56.524766-05:00"
  },
  "https://github.com/honeycombio/honeycomb-opentelemetry-node": {
    "StatusCode": 200,
    "LastSeen": "2024-01-18T19:12:34.918312-05:00"
  },
  "https://github.com/hossko": {
    "StatusCode": 200,
    "LastSeen": "2024-01-30T16:15:04.170576-05:00"
  },
  "https://github.com/iamebonyhope": {
    "StatusCode": 200,
    "LastSeen": "2024-05-08T10:07:06.998803+02:00"
  },
  "https://github.com/imandra-ai/ocaml-opentelemetry/": {
    "StatusCode": 200,
    "LastSeen": "2024-01-18T19:13:40.755331-05:00"
  },
  "https://github.com/instana/go-otel-exporter": {
    "StatusCode": 200,
    "LastSeen": "2024-01-18T19:10:14.475135-05:00"
  },
  "https://github.com/instana/otel-database-dc": {
    "StatusCode": 200,
    "LastSeen": "2024-01-30T16:14:36.112572-05:00"
  },
  "https://github.com/ishanjainn": {
    "StatusCode": 200,
    "LastSeen": "2024-03-19T11:21:47.871135724Z"
  },
  "https://github.com/jack-berg": {
    "StatusCode": 200,
    "LastSeen": "2024-01-18T20:04:54.949867-05:00"
  },
  "https://github.com/jack-berg/newrelic-opentelemetry-examples/commit/2681bf25518c02f4e5830f89254c736e0959d306": {
    "StatusCode": 200,
    "LastSeen": "2024-01-18T20:05:19.732009-05:00"
  },
  "https://github.com/jaegertracing/jaeger-client-java#via-http-headers": {
    "StatusCode": 200,
    "LastSeen": "2024-01-30T15:24:50.932894-05:00"
  },
  "https://github.com/jaegertracing/vertx-create-span": {
    "StatusCode": 200,
    "LastSeen": "2024-01-18T20:05:19.939606-05:00"
  },
  "https://github.com/jaronoff97": {
    "StatusCode": 200,
    "LastSeen": "2024-01-30T16:05:03.376611-05:00"
  },
  "https://github.com/jeanbisutti": {
    "StatusCode": 200,
    "LastSeen": "2024-01-30T16:14:42.388742-05:00"
  },
  "https://github.com/jenniferplusplus/opentelemetry-instrumentation-bullmq": {
    "StatusCode": 200,
    "LastSeen": "2024-01-18T19:12:13.077443-05:00"
  },
  "https://github.com/jjatria/mojolicious-plugin-opentelemetry": {
    "StatusCode": 200,
    "LastSeen": "2024-01-30T16:16:07.775541-05:00"
  },
  "https://github.com/jjatria/perl-opentelemetry": {
    "StatusCode": 200,
    "LastSeen": "2024-01-18T19:13:46.193872-05:00"
  },
  "https://github.com/jjatria/perl-opentelemetry-exporter-otlp": {
    "StatusCode": 200,
    "LastSeen": "2024-01-30T16:15:04.18117-05:00"
  },
  "https://github.com/jjatria/perl-opentelemetry-sdk": {
    "StatusCode": 200,
    "LastSeen": "2024-01-30T16:16:18.910498-05:00"
  },
  "https://github.com/jmacd": {
    "StatusCode": 200,
    "LastSeen": "2024-01-30T16:14:54.527183-05:00"
  },
  "https://github.com/jordibisbal8": {
    "StatusCode": 200,
    "LastSeen": "2024-02-26T10:53:37.290066+01:00"
  },
  "https://github.com/joshleecreates/": {
    "StatusCode": 200,
    "LastSeen": "2024-01-30T05:18:13.610639-05:00"
  },
  "https://github.com/jpkrohling": {
    "StatusCode": 200,
    "LastSeen": "2024-01-18T20:05:29.751118-05:00"
  },
  "https://github.com/jpkrohling/": {
    "StatusCode": 200,
    "LastSeen": "2024-01-30T16:14:42.664553-05:00"
  },
  "https://github.com/jpkrohling/opentelemetry-collector-deployment-patterns/": {
    "StatusCode": 200,
    "LastSeen": "2024-01-18T19:55:30.442086-05:00"
  },
  "https://github.com/jufab/opentelemetry-angular-interceptor": {
    "StatusCode": 200,
    "LastSeen": "2024-01-18T19:12:01.969688-05:00"
  },
  "https://github.com/kdhamric": {
    "StatusCode": 200,
    "LastSeen": "2024-01-30T06:01:35.269251-05:00"
  },
  "https://github.com/kieronlanning": {
    "StatusCode": 200,
    "LastSeen": "2024-04-26T09:57:50.019728503+01:00"
  },
  "https://github.com/knative/eventing/issues/3126": {
    "StatusCode": 200,
    "LastSeen": "2024-01-18T20:05:35.589179-05:00"
  },
  "https://github.com/knative/pkg/issues/855": {
    "StatusCode": 200,
    "LastSeen": "2024-01-18T20:05:41.057976-05:00"
  },
  "https://github.com/kpratyus": {
    "StatusCode": 200,
    "LastSeen": "2024-01-18T20:04:59.287144-05:00"
  },
  "https://github.com/kubernetes/kubernetes": {
    "StatusCode": 200,
    "LastSeen": "2024-01-08T12:17:14.67389+01:00"
  },
  "https://github.com/kubeshop/tracetest": {
    "StatusCode": 200,
    "LastSeen": "2024-01-18T20:05:14.808187-05:00"
  },
  "https://github.com/lazyplatypus": {
    "StatusCode": 200,
    "LastSeen": "2024-01-30T05:18:23.866792-05:00"
  },
  "https://github.com/liatrio/liatrio-otel-collector": {
    "StatusCode": 200,
    "LastSeen": "2024-01-24T14:54:58.433558+01:00"
  },
  "https://github.com/lightstep": {
    "StatusCode": 200,
    "LastSeen": "2024-01-18T19:10:34.800347-05:00"
  },
  "https://github.com/lightstep/opentelemetry-exporter-go": {
    "StatusCode": 200,
    "LastSeen": "2024-01-18T19:10:40.120039-05:00"
  },
  "https://github.com/lightstep/opentelemetry-exporter-python": {
    "StatusCode": 200,
    "LastSeen": "2024-01-18T19:10:50.967919-05:00"
  },
  "https://github.com/liurui-1": {
    "StatusCode": 200,
    "LastSeen": "2024-01-08T12:16:18.522022+01:00"
  },
  "https://github.com/lmolkova": {
    "StatusCode": 200,
    "LastSeen": "2024-01-30T16:15:15.341223-05:00"
  },
  "https://github.com/lquerel": {
    "StatusCode": 200,
    "LastSeen": "2024-01-30T16:14:42.384622-05:00"
  },
  "https://github.com/lumigo-io/opentelemetry-java-distro": {
    "StatusCode": 200,
    "LastSeen": "2024-01-30T11:22:17.005081+01:00"
  },
  "https://github.com/lumigo-io/opentelemetry-js-distro": {
    "StatusCode": 200,
    "LastSeen": "2024-01-30T11:22:18.249151+01:00"
  },
  "https://github.com/lumigo-io/opentelemetry-python-distro": {
    "StatusCode": 200,
    "LastSeen": "2024-01-30T11:22:19.954084+01:00"
  },
  "https://github.com/mahboubii/grpcmetrics": {
    "StatusCode": 200,
    "LastSeen": "2024-01-18T19:55:57.151719-05:00"
  },
  "https://github.com/marketplace/actions/continuous-benchmark": {
    "StatusCode": 200,
    "LastSeen": "2024-01-30T06:05:58.012146-05:00"
  },
  "https://github.com/martinkuba": {
    "StatusCode": 200,
    "LastSeen": "2024-01-30T16:14:42.253423-05:00"
  },
  "https://github.com/metrico/otel-collector": {
    "StatusCode": 200,
    "LastSeen": "2024-01-30T16:04:05.309796-05:00"
  },
  "https://github.com/mhausenblas": {
    "StatusCode": 200,
    "LastSeen": "2024-01-30T05:18:18.419715-05:00"
  },
  "https://github.com/microsoft/ApplicationInsights-Java": {
    "StatusCode": 200,
    "LastSeen": "2024-04-19T17:43:49.897716918Z"
  },
  "https://github.com/mkocher": {
    "StatusCode": 200,
    "LastSeen": "2024-01-30T16:04:58.425652-05:00"
  },
  "https://github.com/mlocati/docker-php-extension-installer": {
    "StatusCode": 200,
    "LastSeen": "2024-01-18T19:55:35.599232-05:00"
  },
  "https://github.com/mnadeem/opentelemetry-instrumentation-mssql": {
    "StatusCode": 200,
    "LastSeen": "2024-01-18T19:12:24.178047-05:00"
  },
  "https://github.com/mongodb/mongo-go-driver": {
    "StatusCode": 200,
    "LastSeen": "2024-01-30T16:15:31.368305-05:00"
  },
  "https://github.com/mtwo": {
    "StatusCode": 200,
    "LastSeen": "2024-01-18T20:05:30.274892-05:00"
  },
  "https://github.com/musingvirtual": {
    "StatusCode": 200,
    "LastSeen": "2024-01-18T20:05:04.146005-05:00"
  },
  "https://github.com/nemoshlag": {
    "StatusCode": 200,
    "LastSeen": "2024-01-18T20:05:15.066411-05:00"
  },
  "https://github.com/newly12": {
    "StatusCode": 200,
    "LastSeen": "2024-01-18T20:06:19.128107-05:00"
  },
  "https://github.com/nginxinc/nginx-otel": {
    "StatusCode": 200,
    "LastSeen": "2024-01-30T15:25:22.157083-05:00"
  },
  "https://github.com/nhatthm/otelsql": {
    "StatusCode": 200,
    "LastSeen": "2024-01-18T19:11:34.796425-05:00"
  },
  "https://github.com/oatpp": {
    "StatusCode": 200,
    "LastSeen": "2024-02-09T11:48:44.797303+01:00"
  },
  "https://github.com/oatpp/oatpp": {
    "StatusCode": 200,
    "LastSeen": "2024-02-09T11:48:45.252429+01:00"
  },
  "https://github.com/observIQ/observiq-otel-collector": {
    "StatusCode": 200,
    "LastSeen": "2024-01-24T14:55:03.346925+01:00"
  },
  "https://github.com/olha23": {
    "StatusCode": 200,
    "LastSeen": "2024-01-18T20:05:35.401274-05:00"
  },
  "https://github.com/oolong-dev": {
    "StatusCode": 200,
    "LastSeen": "2024-01-08T12:17:25.5166+01:00"
  },
  "https://github.com/oolong-dev/OpenTelemetry.jl": {
    "StatusCode": 200,
    "LastSeen": "2024-01-18T19:13:24.382603-05:00"
  },
  "https://github.com/open-feature": {
    "StatusCode": 200,
    "LastSeen": "2024-01-18T20:06:18.89171-05:00"
  },
  "https://github.com/open-feature/flagd": {
    "StatusCode": 200,
    "LastSeen": "2024-02-27T10:05:21.050757-05:00"
  },
  "https://github.com/open-telemetry": {
    "StatusCode": 200,
    "LastSeen": "2024-01-18T19:10:19.568632-05:00"
  },
  "https://github.com/open-telemetry/": {
    "StatusCode": 200,
    "LastSeen": "2024-01-30T16:14:19.178532-05:00"
  },
  "https://github.com/open-telemetry/community": {
    "StatusCode": 200,
    "LastSeen": "2024-01-18T20:05:24.573149-05:00"
  },
  "https://github.com/open-telemetry/community#calendar": {
    "StatusCode": 200,
    "LastSeen": "2024-01-18T20:05:19.471572-05:00"
  },
  "https://github.com/open-telemetry/community#implementation-sigs": {
    "StatusCode": 200,
    "LastSeen": "2024-01-30T05:18:13.18725-05:00"
  },
  "https://github.com/open-telemetry/community#mailing-lists": {
    "StatusCode": 200,
    "LastSeen": "2024-01-18T19:09:43.264046-05:00"
  },
  "https://github.com/open-telemetry/community#special-interest-groups": {
    "StatusCode": 200,
    "LastSeen": "2024-01-30T05:18:18.244084-05:00"
  },
  "https://github.com/open-telemetry/community#specification-sigs": {
    "StatusCode": 200,
    "LastSeen": "2024-01-30T05:18:13.185301-05:00"
  },
  "https://github.com/open-telemetry/community/discussions/1203": {
    "StatusCode": 200,
    "LastSeen": "2024-01-18T20:05:24.761684-05:00"
  },
  "https://github.com/open-telemetry/community/issues": {
    "StatusCode": 200,
    "LastSeen": "2024-01-18T20:05:14.651136-05:00"
  },
  "https://github.com/open-telemetry/community/issues/1173": {
    "StatusCode": 200,
    "LastSeen": "2024-01-18T20:04:54.815067-05:00"
  },
  "https://github.com/open-telemetry/community/issues/1276": {
    "StatusCode": 200,
    "LastSeen": "2024-01-18T19:37:21.793774-05:00"
  },
  "https://github.com/open-telemetry/community/issues/1332": {
    "StatusCode": 200,
    "LastSeen": "2024-01-30T16:15:26.308104-05:00"
  },
  "https://github.com/open-telemetry/community/issues/1400": {
    "StatusCode": 200,
    "LastSeen": "2024-01-30T05:18:56.641044-05:00"
  },
  "https://github.com/open-telemetry/community/issues/1561": {
    "StatusCode": 200,
    "LastSeen": "2024-01-30T16:04:53.024867-05:00"
  },
  "https://github.com/open-telemetry/community/issues/1918": {
    "StatusCode": 200,
    "LastSeen": "2024-03-19T10:16:37.692028682Z"
  },
  "https://github.com/open-telemetry/community/issues/1971": {
    "StatusCode": 200,
    "LastSeen": "2024-05-03T07:21:04.501478-07:00"
  },
  "https://github.com/open-telemetry/community/issues/828": {
    "StatusCode": 200,
    "LastSeen": "2024-01-18T19:37:16.771654-05:00"
  },
  "https://github.com/open-telemetry/community/issues/898": {
    "StatusCode": 200,
    "LastSeen": "2024-01-18T19:37:26.776416-05:00"
  },
  "https://github.com/open-telemetry/community/issues/new": {
    "StatusCode": 200,
    "LastSeen": "2024-01-30T05:18:23.388661-05:00"
  },
  "https://github.com/open-telemetry/community/pull/1431": {
    "StatusCode": 200,
    "LastSeen": "2024-01-30T06:02:13.813584-05:00"
  },
  "https://github.com/open-telemetry/opamp-go": {
    "StatusCode": 200,
    "LastSeen": "2024-01-18T19:37:11.484137-05:00"
  },
  "https://github.com/open-telemetry/opamp-go/": {
    "StatusCode": 200,
    "LastSeen": "2024-01-18T20:05:30.266415-05:00"
  },
  "https://github.com/open-telemetry/opamp-spec": {
    "StatusCode": 200,
    "LastSeen": "2024-01-30T05:18:34.415617-05:00"
  },
  "https://github.com/open-telemetry/opamp-spec/issues/new": {
    "StatusCode": 200,
    "LastSeen": "2024-01-18T08:05:27.911665-05:00"
  },
  "https://github.com/open-telemetry/opentelemetry-collector": {
    "StatusCode": 200,
    "LastSeen": "2024-01-18T19:10:29.80284-05:00"
  },
  "https://github.com/open-telemetry/opentelemetry-collector#-opentelemetry-collector": {
    "StatusCode": 200,
    "LastSeen": "2024-01-30T05:18:23.864341-05:00"
  },
  "https://github.com/open-telemetry/opentelemetry-collector#stability-levels": {
    "StatusCode": 200,
    "LastSeen": "2024-01-18T19:36:40.22377-05:00"
  },
  "https://github.com/open-telemetry/opentelemetry-collector-builder": {
    "StatusCode": 200,
    "LastSeen": "2024-05-08T10:07:07.582195+02:00"
  },
  "https://github.com/open-telemetry/opentelemetry-collector-contrib": {
    "StatusCode": 200,
    "LastSeen": "2024-01-18T20:05:30.222833-05:00"
  },
  "https://github.com/open-telemetry/opentelemetry-collector-contrib#opentelemetry-collector-contrib": {
    "StatusCode": 200,
    "LastSeen": "2024-01-18T20:05:29.763891-05:00"
  },
  "https://github.com/open-telemetry/opentelemetry-collector-contrib/": {
    "StatusCode": 200,
    "LastSeen": "2024-01-30T06:06:03.479305-05:00"
  },
  "https://github.com/open-telemetry/opentelemetry-collector-contrib/actions/workflows/load-tests.yml": {
    "StatusCode": 200,
    "LastSeen": "2024-01-30T16:14:54.058976-05:00"
  },
  "https://github.com/open-telemetry/opentelemetry-collector-contrib/issues/16462": {
    "StatusCode": 200,
    "LastSeen": "2024-01-30T05:18:40.093521-05:00"
  },
  "https://github.com/open-telemetry/opentelemetry-collector-contrib/issues/1797": {
    "StatusCode": 200,
    "LastSeen": "2024-01-18T20:05:20.383893-05:00"
  },
  "https://github.com/open-telemetry/opentelemetry-collector-contrib/issues/23611": {
    "StatusCode": 200,
    "LastSeen": "2024-03-19T10:16:57.223070258Z"
  },
  "https://github.com/open-telemetry/opentelemetry-collector-contrib/pull/14132": {
    "StatusCode": 200,
    "LastSeen": "2024-01-18T20:06:09.209998-05:00"
  },
  "https://github.com/open-telemetry/opentelemetry-collector-contrib/pull/14158": {
    "StatusCode": 200,
    "LastSeen": "2024-01-18T20:05:57.380862-05:00"
  },
  "https://github.com/open-telemetry/opentelemetry-collector-contrib/pull/16594": {
    "StatusCode": 200,
    "LastSeen": "2024-01-30T16:05:10.646669-05:00"
  },
  "https://github.com/open-telemetry/opentelemetry-collector-contrib/pull/7112": {
    "StatusCode": 200,
    "LastSeen": "2024-01-18T20:05:47.937658-05:00"
  },
  "https://github.com/open-telemetry/opentelemetry-collector-contrib/pull/8270": {
    "StatusCode": 200,
    "LastSeen": "2024-01-18T20:05:53.028717-05:00"
  },
  "https://github.com/open-telemetry/opentelemetry-collector-contrib/pull/9525": {
    "StatusCode": 200,
    "LastSeen": "2024-01-18T20:06:03.689185-05:00"
  },
  "https://github.com/open-telemetry/opentelemetry-collector-contrib/releases": {
    "StatusCode": 200,
    "LastSeen": "2024-01-18T19:55:47.122641-05:00"
  },
  "https://github.com/open-telemetry/opentelemetry-collector-contrib/releases/tag/v0.70.0": {
    "StatusCode": 200,
    "LastSeen": "2024-01-30T05:18:50.805551-05:00"
  },
  "https://github.com/open-telemetry/opentelemetry-collector-contrib/releases/tag/v0.78.0": {
    "StatusCode": 200,
    "LastSeen": "2024-01-30T06:01:30.320141-05:00"
  },
  "https://github.com/open-telemetry/opentelemetry-collector-contrib/releases/tag/v0.80.0": {
    "StatusCode": 200,
    "LastSeen": "2024-01-30T06:06:14.655768-05:00"
  },
  "https://github.com/open-telemetry/opentelemetry-collector-contrib/releases/tag/v0.82.0": {
    "StatusCode": 200,
    "LastSeen": "2024-01-30T15:25:27.707528-05:00"
  },
  "https://github.com/open-telemetry/opentelemetry-collector-contrib/releases/tag/v0.84.0": {
    "StatusCode": 200,
    "LastSeen": "2024-01-30T15:25:22.203568-05:00"
  },
  "https://github.com/open-telemetry/opentelemetry-collector-contrib/releases/tag/v0.86.0": {
    "StatusCode": 200,
    "LastSeen": "2024-01-30T16:05:09.119228-05:00"
  },
  "https://github.com/open-telemetry/opentelemetry-collector-contrib/releases/tag/v0.88.0": {
    "StatusCode": 200,
    "LastSeen": "2024-01-30T16:15:04.100016-05:00"
  },
  "https://github.com/open-telemetry/opentelemetry-collector-releases": {
    "StatusCode": 200,
    "LastSeen": "2024-01-30T15:25:16.731433-05:00"
  },
  "https://github.com/open-telemetry/opentelemetry-collector-releases/pkgs/container/opentelemetry-collector-releases%2Fopentelemetry-collector-contrib": {
    "StatusCode": 200,
    "LastSeen": "2024-01-30T06:05:59.137997-05:00"
  },
  "https://github.com/open-telemetry/opentelemetry-collector-releases/releases": {
    "StatusCode": 200,
    "LastSeen": "2024-01-18T19:37:21.38432-05:00"
  },
  "https://github.com/open-telemetry/opentelemetry-collector-releases/releases/latest": {
    "StatusCode": 200,
    "LastSeen": "2024-01-18T19:37:01.186504-05:00"
  },
  "https://github.com/open-telemetry/opentelemetry-collector-releases/releases/tag/v0.74.0": {
    "StatusCode": 200,
    "LastSeen": "2024-01-30T05:18:23.898255-05:00"
  },
  "https://github.com/open-telemetry/opentelemetry-collector-releases/releases/tag/v0.76.1": {
    "StatusCode": 200,
    "LastSeen": "2024-01-30T06:01:24.780522-05:00"
  },
  "https://github.com/open-telemetry/opentelemetry-collector-releases/releases/tag/v0.85.0": {
    "StatusCode": 200,
    "LastSeen": "2024-01-30T15:25:16.602131-05:00"
  },
  "https://github.com/open-telemetry/opentelemetry-collector-releases/releases/tag/v0.86.0": {
    "StatusCode": 200,
    "LastSeen": "2024-01-30T16:05:03.624373-05:00"
  },
  "https://github.com/open-telemetry/opentelemetry-collector-releases/releases/tag/v0.88.0": {
    "StatusCode": 200,
    "LastSeen": "2024-01-30T16:14:58.909754-05:00"
  },
  "https://github.com/open-telemetry/opentelemetry-collector/": {
    "StatusCode": 200,
    "LastSeen": "2024-01-18T19:36:56.082576-05:00"
  },
  "https://github.com/open-telemetry/opentelemetry-collector/issues/7532": {
    "StatusCode": 200,
    "LastSeen": "2024-04-04T11:07:15.276911438-07:00"
  },
  "https://github.com/open-telemetry/opentelemetry-collector/issues/9375": {
    "StatusCode": 200,
    "LastSeen": "2024-05-03T08:34:29.3339-07:00"
  },
  "https://github.com/open-telemetry/opentelemetry-collector/pull/6140": {
    "StatusCode": 200,
    "LastSeen": "2024-01-30T05:18:24.402543-05:00"
  },
  "https://github.com/open-telemetry/opentelemetry-collector/pull/6372": {
    "StatusCode": 200,
    "LastSeen": "2024-01-30T05:18:31.613151-05:00"
  },
  "https://github.com/open-telemetry/opentelemetry-collector/releases": {
    "StatusCode": 200,
    "LastSeen": "2024-01-18T19:37:01.457649-05:00"
  },
  "https://github.com/open-telemetry/opentelemetry-collector/releases/tag/cmd%2Fbuilder%2Fv0.100.0": {
    "StatusCode": 200,
    "LastSeen": "2024-05-07T08:06:40.723390912Z"
  },
  "https://github.com/open-telemetry/opentelemetry-collector/releases/tag/cmd%2Fbuilder%2Fv0.95.0": {
    "StatusCode": 200,
    "LastSeen": "2024-03-01T16:49:42.006164+01:00"
  },
  "https://github.com/open-telemetry/opentelemetry-collector/releases/tag/cmd%2Fbuilder%2Fv0.96.0": {
    "StatusCode": 200,
    "LastSeen": "2024-03-12T08:09:00.086946856Z"
  },
  "https://github.com/open-telemetry/opentelemetry-collector/releases/tag/cmd%2Fbuilder%2Fv0.97.0": {
    "StatusCode": 200,
    "LastSeen": "2024-03-26T10:15:58.212097134Z"
  },
  "https://github.com/open-telemetry/opentelemetry-collector/releases/tag/cmd%2Fbuilder%2Fv0.98.0": {
    "StatusCode": 200,
    "LastSeen": "2024-04-11T06:50:03.774028053Z"
  },
  "https://github.com/open-telemetry/opentelemetry-collector/releases/tag/cmd%2Fbuilder%2Fv0.99.0": {
    "StatusCode": 200,
    "LastSeen": "2024-04-23T07:21:32.424805627Z"
  },
  "https://github.com/open-telemetry/opentelemetry-collector/releases/tag/v0.63.0": {
    "StatusCode": 200,
    "LastSeen": "2024-01-30T16:04:58.261649-05:00"
  },
  "https://github.com/open-telemetry/opentelemetry-collector/releases/tag/v0.70.0": {
    "StatusCode": 200,
    "LastSeen": "2024-01-30T05:18:45.272419-05:00"
  },
  "https://github.com/open-telemetry/opentelemetry-collector/releases/tag/v0.78.0": {
    "StatusCode": 200,
    "LastSeen": "2024-01-30T06:01:24.719169-05:00"
  },
  "https://github.com/open-telemetry/opentelemetry-collector/releases/tag/v0.80.0": {
    "StatusCode": 200,
    "LastSeen": "2024-01-30T06:06:09.011686-05:00"
  },
  "https://github.com/open-telemetry/opentelemetry-collector/releases/tag/v0.82.0": {
    "StatusCode": 200,
    "LastSeen": "2024-01-30T15:25:21.975121-05:00"
  },
  "https://github.com/open-telemetry/opentelemetry-collector/releases/tag/v0.84.0": {
    "StatusCode": 200,
    "LastSeen": "2024-01-30T15:25:16.610744-05:00"
  },
  "https://github.com/open-telemetry/opentelemetry-configuration": {
    "StatusCode": 200,
    "LastSeen": "2024-01-30T06:01:13.097575-05:00"
  },
  "https://github.com/open-telemetry/opentelemetry-cpp": {
    "StatusCode": 200,
    "LastSeen": "2024-01-18T19:10:24.604501-05:00"
  },
  "https://github.com/open-telemetry/opentelemetry-cpp-contrib": {
    "StatusCode": 200,
    "LastSeen": "2024-01-18T19:55:57.141291-05:00"
  },
  "https://github.com/open-telemetry/opentelemetry-cpp-contrib/issues": {
    "StatusCode": 200,
    "LastSeen": "2024-01-18T20:05:40.805475-05:00"
  },
  "https://github.com/open-telemetry/opentelemetry-cpp-contrib/pull/204": {
    "StatusCode": 200,
    "LastSeen": "2024-01-18T20:05:30.608646-05:00"
  },
  "https://github.com/open-telemetry/opentelemetry-cpp-contrib/releases/download/webserver%2Fv1.0.0/opentelemetry-webserver-sdk-x64-linux.tgz.zip": {
    "StatusCode": 206,
    "LastSeen": "2024-01-18T20:05:40.096626-05:00"
  },
  "https://github.com/open-telemetry/opentelemetry-cpp-contrib/releases/tag/webserver%2Fv1.0.1": {
    "StatusCode": 200,
    "LastSeen": "2024-01-18T20:05:35.15441-05:00"
  },
  "https://github.com/open-telemetry/opentelemetry-cpp/releases": {
    "StatusCode": 200,
    "LastSeen": "2024-01-18T19:55:51.743296-05:00"
  },
  "https://github.com/open-telemetry/opentelemetry-cpp/releases/latest": {
    "StatusCode": 200,
    "LastSeen": "2024-01-18T19:55:35.716689-05:00"
  },
  "https://github.com/open-telemetry/opentelemetry-demo": {
    "StatusCode": 200,
    "LastSeen": "2024-01-18T19:09:54.070277-05:00"
  },
  "https://github.com/open-telemetry/opentelemetry-demo#-opentelemetry-demo": {
    "StatusCode": 200,
    "LastSeen": "2024-01-30T05:19:07.693815-05:00"
  },
  "https://github.com/open-telemetry/opentelemetry-demo#bring-your-own-backend": {
    "StatusCode": 200,
    "LastSeen": "2024-01-18T20:05:35.684321-05:00"
  },
  "https://github.com/open-telemetry/opentelemetry-demo#contributing": {
    "StatusCode": 200,
    "LastSeen": "2024-01-18T20:06:29.394435-05:00"
  },
  "https://github.com/open-telemetry/opentelemetry-demo#demos-featuring-the-astronomy-shop": {
    "StatusCode": 200,
    "LastSeen": "2024-01-18T20:04:53.879395-05:00"
  },
  "https://github.com/open-telemetry/opentelemetry-demo#welcome-to-the-opentelemetry-astronomy-shop-demo": {
    "StatusCode": 200,
    "LastSeen": "2024-01-30T15:26:24.629708-05:00"
  },
  "https://github.com/open-telemetry/opentelemetry-demo-webstore#local-quickstart": {
    "StatusCode": 200,
    "LastSeen": "2024-01-18T20:05:35.201945-05:00"
  },
  "https://github.com/open-telemetry/opentelemetry-demo/issues": {
    "StatusCode": 200,
    "LastSeen": "2024-01-18T20:05:19.834777-05:00"
  },
  "https://github.com/open-telemetry/opentelemetry-demo/issues/100": {
    "StatusCode": 200,
    "LastSeen": "2024-01-18T20:06:13.458879-05:00"
  },
  "https://github.com/open-telemetry/opentelemetry-demo/issues/34": {
    "StatusCode": 200,
    "LastSeen": "2024-01-18T20:05:46.336419-05:00"
  },
  "https://github.com/open-telemetry/opentelemetry-demo/issues/35": {
    "StatusCode": 200,
    "LastSeen": "2024-01-18T20:05:51.652181-05:00"
  },
  "https://github.com/open-telemetry/opentelemetry-demo/issues/36": {
    "StatusCode": 200,
    "LastSeen": "2024-01-18T20:05:40.821243-05:00"
  },
  "https://github.com/open-telemetry/opentelemetry-demo/issues/39": {
    "StatusCode": 200,
    "LastSeen": "2024-01-18T20:05:30.36906-05:00"
  },
  "https://github.com/open-telemetry/opentelemetry-demo/issues/43": {
    "StatusCode": 200,
    "LastSeen": "2024-01-18T20:05:57.085148-05:00"
  },
  "https://github.com/open-telemetry/opentelemetry-demo/issues/44": {
    "StatusCode": 200,
    "LastSeen": "2024-01-18T20:06:02.467737-05:00"
  },
  "https://github.com/open-telemetry/opentelemetry-demo/issues/873": {
    "StatusCode": 200,
    "LastSeen": "2024-01-30T06:05:58.807859-05:00"
  },
  "https://github.com/open-telemetry/opentelemetry-demo/pull/1345": {
    "StatusCode": 200,
    "LastSeen": "2024-02-26T10:53:40.03196+01:00"
  },
  "https://github.com/open-telemetry/opentelemetry-demo/pull/432": {
    "StatusCode": 200,
    "LastSeen": "2024-01-30T15:26:30.96845-05:00"
  },
  "https://github.com/open-telemetry/opentelemetry-demo/pull/877": {
    "StatusCode": 200,
    "LastSeen": "2024-01-30T06:06:09.69644-05:00"
  },
  "https://github.com/open-telemetry/opentelemetry-demo/pull/905#discussion_r1207101535": {
    "StatusCode": 200,
    "LastSeen": "2024-01-30T06:06:31.138159-05:00"
  },
  "https://github.com/open-telemetry/opentelemetry-demo/pull/950": {
    "StatusCode": 200,
    "LastSeen": "2024-01-30T06:06:25.745017-05:00"
  },
  "https://github.com/open-telemetry/opentelemetry-demo/releases": {
    "StatusCode": 200,
    "LastSeen": "2024-01-30T05:18:13.613212-05:00"
  },
  "https://github.com/open-telemetry/opentelemetry-demo/releases/tag/1.3.0": {
    "StatusCode": 200,
    "LastSeen": "2024-01-30T05:18:55.928204-05:00"
  },
  "https://github.com/open-telemetry/opentelemetry-dotnet": {
    "StatusCode": 200,
    "LastSeen": "2024-01-18T19:10:19.581961-05:00"
  },
  "https://github.com/open-telemetry/opentelemetry-dotnet-contrib": {
    "StatusCode": 200,
    "LastSeen": "2024-01-18T19:37:26.891127-05:00"
  },
  "https://github.com/open-telemetry/opentelemetry-dotnet-instrumentation": {
    "StatusCode": 200,
    "LastSeen": "2024-01-18T19:37:11.470778-05:00"
  },
  "https://github.com/open-telemetry/opentelemetry-dotnet-instrumentation/issues/1744": {
    "StatusCode": 200,
    "LastSeen": "2024-01-30T15:24:51.105859-05:00"
  },
  "https://github.com/open-telemetry/opentelemetry-dotnet-instrumentation/issues/1906#issuecomment-1376292814": {
    "StatusCode": 200,
    "LastSeen": "2024-01-30T15:25:22.054233-05:00"
  },
  "https://github.com/open-telemetry/opentelemetry-dotnet-instrumentation/issues/2181": {
    "StatusCode": 200,
    "LastSeen": "2024-01-30T15:25:06.361236-05:00"
  },
  "https://github.com/open-telemetry/opentelemetry-dotnet-instrumentation/issues/2269": {
    "StatusCode": 200,
    "LastSeen": "2024-01-30T15:25:27.775104-05:00"
  },
  "https://github.com/open-telemetry/opentelemetry-dotnet-instrumentation/issues/2296": {
    "StatusCode": 200,
    "LastSeen": "2024-01-30T15:25:32.905045-05:00"
  },
  "https://github.com/open-telemetry/opentelemetry-dotnet-instrumentation/issues/2310": {
    "StatusCode": 200,
    "LastSeen": "2024-01-30T15:25:38.285125-05:00"
  },
  "https://github.com/open-telemetry/opentelemetry-dotnet-instrumentation/issues/2833": {
    "StatusCode": 200,
    "LastSeen": "2024-01-30T15:25:00.795436-05:00"
  },
  "https://github.com/open-telemetry/opentelemetry-dotnet-instrumentation/issues/new": {
    "StatusCode": 200,
    "LastSeen": "2024-01-18T20:05:24.636133-05:00"
  },
  "https://github.com/open-telemetry/opentelemetry-dotnet-instrumentation/pull/3196": {
    "StatusCode": 200,
    "LastSeen": "2024-03-19T10:16:41.537608304Z"
  },
  "https://github.com/open-telemetry/opentelemetry-dotnet-instrumentation/releases": {
    "StatusCode": 200,
    "LastSeen": "2024-01-30T15:25:22.100602-05:00"
  },
  "https://github.com/open-telemetry/opentelemetry-dotnet-instrumentation/releases/tag/v0.1.0-beta.1": {
    "StatusCode": 200,
    "LastSeen": "2024-01-18T20:04:53.798423-05:00"
  },
  "https://github.com/open-telemetry/opentelemetry-dotnet-instrumentation/releases/tag/v0.2.0-beta.1": {
    "StatusCode": 200,
    "LastSeen": "2024-01-18T20:04:59.270982-05:00"
  },
  "https://github.com/open-telemetry/opentelemetry-dotnet-instrumentation/releases/tag/v1.0.0": {
    "StatusCode": 200,
    "LastSeen": "2024-01-30T15:25:16.569943-05:00"
  },
  "https://github.com/open-telemetry/opentelemetry-dotnet/issues/4243": {
    "StatusCode": 200,
    "LastSeen": "2024-01-30T15:26:54.792726-05:00"
  },
  "https://github.com/open-telemetry/opentelemetry-dotnet/releases": {
    "StatusCode": 200,
    "LastSeen": "2024-01-18T19:37:17.203995-05:00"
  },
  "https://github.com/open-telemetry/opentelemetry-dotnet/releases/latest": {
    "StatusCode": 200,
    "LastSeen": "2024-01-18T19:37:01.116321-05:00"
  },
  "https://github.com/open-telemetry/opentelemetry-dotnet/releases/tag/core-1.4.0": {
    "StatusCode": 200,
    "LastSeen": "2024-01-18T20:05:51.648268-05:00"
  },
  "https://github.com/open-telemetry/opentelemetry-dotnet/releases/tag/core-1.5.0-rc.1": {
    "StatusCode": 200,
    "LastSeen": "2024-01-30T06:02:07.629677-05:00"
  },
  "https://github.com/open-telemetry/opentelemetry-dotnet/releases/tag/core-1.5.1": {
    "StatusCode": 200,
    "LastSeen": "2024-01-30T06:06:41.352643-05:00"
  },
  "https://github.com/open-telemetry/opentelemetry-dotnet/releases/tag/core-1.6.0": {
    "StatusCode": 200,
    "LastSeen": "2024-01-30T16:05:41.374213-05:00"
  },
  "https://github.com/open-telemetry/opentelemetry-dotnet/releases/tag/core-1.6.0-alpha.1": {
    "StatusCode": 200,
    "LastSeen": "2024-01-30T15:25:54.422863-05:00"
  },
  "https://github.com/open-telemetry/opentelemetry-dotnet/releases/tag/core-1.6.0-rc.1": {
    "StatusCode": 200,
    "LastSeen": "2024-01-30T15:25:54.271175-05:00"
  },
  "https://github.com/open-telemetry/opentelemetry-dotnet/releases/tag/core-1.7.0-alpha.1": {
    "StatusCode": 200,
    "LastSeen": "2024-01-30T16:15:25.802104-05:00"
  },
  "https://github.com/open-telemetry/opentelemetry-erlang": {
    "StatusCode": 200,
    "LastSeen": "2024-01-18T19:10:24.771487-05:00"
  },
  "https://github.com/open-telemetry/opentelemetry-erlang-api": {
    "StatusCode": 200,
    "LastSeen": "2024-01-18T19:13:13.398311-05:00"
  },
  "https://github.com/open-telemetry/opentelemetry-erlang-contrib": {
    "StatusCode": 200,
    "LastSeen": "2024-01-18T19:55:35.616275-05:00"
  },
  "https://github.com/open-telemetry/opentelemetry-erlang/releases": {
    "StatusCode": 200,
    "LastSeen": "2024-01-18T19:37:22.165575-05:00"
  },
  "https://github.com/open-telemetry/opentelemetry-erlang/releases/latest": {
    "StatusCode": 200,
    "LastSeen": "2024-01-18T19:37:06.582767-05:00"
  },
  "https://github.com/open-telemetry/opentelemetry-go": {
    "StatusCode": 200,
    "LastSeen": "2024-01-18T19:10:34.812002-05:00"
  },
  "https://github.com/open-telemetry/opentelemetry-go-contrib": {
    "StatusCode": 200,
    "LastSeen": "2024-01-18T19:37:01.026666-05:00"
  },
  "https://github.com/open-telemetry/opentelemetry-go-instrumentation": {
    "StatusCode": 200,
    "LastSeen": "2024-01-18T08:05:48.920317-05:00"
  },
  "https://github.com/open-telemetry/opentelemetry-go-instrumentation/": {
    "StatusCode": 200,
    "LastSeen": "2024-01-18T08:05:38.274821-05:00"
  },
  "https://github.com/open-telemetry/opentelemetry-go/compare/v1.18.0...v1.19.0": {
    "StatusCode": 200,
    "LastSeen": "2024-01-30T16:05:30.739686-05:00"
  },
  "https://github.com/open-telemetry/opentelemetry-go/projects": {
    "StatusCode": 200,
    "LastSeen": "2024-01-30T05:18:45.20989-05:00"
  },
  "https://github.com/open-telemetry/opentelemetry-go/releases": {
    "StatusCode": 200,
    "LastSeen": "2024-01-18T19:37:17.092405-05:00"
  },
  "https://github.com/open-telemetry/opentelemetry-go/releases/latest": {
    "StatusCode": 200,
    "LastSeen": "2024-01-18T19:37:01.164706-05:00"
  },
  "https://github.com/open-telemetry/opentelemetry-go/releases/tag/v1.12.0": {
    "StatusCode": 200,
    "LastSeen": "2024-01-30T05:18:23.667778-05:00"
  },
  "https://github.com/open-telemetry/opentelemetry-go/releases/tag/v1.14.0": {
    "StatusCode": 200,
    "LastSeen": "2024-01-18T20:05:35.126847-05:00"
  },
  "https://github.com/open-telemetry/opentelemetry-go/releases/tag/v1.15.0": {
    "StatusCode": 200,
    "LastSeen": "2024-01-30T06:01:35.58102-05:00"
  },
  "https://github.com/open-telemetry/opentelemetry-go/releases/tag/v1.15.0-rc.2": {
    "StatusCode": 200,
    "LastSeen": "2024-01-30T05:18:34.363354-05:00"
  },
  "https://github.com/open-telemetry/opentelemetry-go/releases/tag/v1.16.0": {
    "StatusCode": 200,
    "LastSeen": "2024-01-30T06:01:41.034107-05:00"
  },
  "https://github.com/open-telemetry/opentelemetry-go/releases/tag/v1.17.0": {
    "StatusCode": 200,
    "LastSeen": "2024-01-30T15:25:43.593-05:00"
  },
  "https://github.com/open-telemetry/opentelemetry-go/releases/tag/v1.19.0": {
    "StatusCode": 200,
    "LastSeen": "2024-01-30T16:04:58.205917-05:00"
  },
  "https://github.com/open-telemetry/opentelemetry-helm-charts": {
    "StatusCode": 200,
    "LastSeen": "2024-01-18T19:37:06.367235-05:00"
  },
  "https://github.com/open-telemetry/opentelemetry-helm-charts/pull/531": {
    "StatusCode": 200,
    "LastSeen": "2024-01-30T15:26:48.348347-05:00"
  },
  "https://github.com/open-telemetry/opentelemetry-helm-charts/pull/760": {
    "StatusCode": 200,
    "LastSeen": "2024-01-18T08:06:20.101227-05:00"
  },
  "https://github.com/open-telemetry/opentelemetry-java": {
    "StatusCode": 200,
    "LastSeen": "2024-01-18T19:10:24.668545-05:00"
  },
  "https://github.com/open-telemetry/opentelemetry-java#releases": {
    "StatusCode": 200,
    "LastSeen": "2024-01-18T19:37:01.097111-05:00"
  },
  "https://github.com/open-telemetry/opentelemetry-java-contrib": {
    "StatusCode": 200,
    "LastSeen": "2024-01-18T19:37:32.494549-05:00"
  },
  "https://github.com/open-telemetry/opentelemetry-java-docs#java-opentelemetry-examples": {
    "StatusCode": 200,
    "LastSeen": "2024-01-18T19:37:32.008516-05:00"
  },
  "https://github.com/open-telemetry/opentelemetry-java-instrumentation": {
    "StatusCode": 200,
    "LastSeen": "2024-01-18T19:10:45.254006-05:00"
  },
  "https://github.com/open-telemetry/opentelemetry-java-instrumentation#7413": {
    "StatusCode": 200,
    "LastSeen": "2024-01-18T19:55:35.674322-05:00"
  },
  "https://github.com/open-telemetry/opentelemetry-java-instrumentation/issues/7413": {
    "StatusCode": 200,
    "LastSeen": "2024-02-22T15:50:20.20139382Z"
  },
  "https://github.com/open-telemetry/opentelemetry-java-instrumentation/releases": {
    "StatusCode": 200,
    "LastSeen": "2024-01-18T19:37:11.140445-05:00"
  },
  "https://github.com/open-telemetry/opentelemetry-java-instrumentation/releases/latest/download/opentelemetry-javaagent.jar": {
    "StatusCode": 206,
    "LastSeen": "2024-01-18T19:37:11.348138-05:00"
  },
  "https://github.com/open-telemetry/opentelemetry-java-instrumentation/releases/tag/v1.22.1": {
    "StatusCode": 200,
    "LastSeen": "2024-01-30T05:18:34.563771-05:00"
  },
  "https://github.com/open-telemetry/opentelemetry-java-instrumentation/releases/tag/v1.23.0": {
    "StatusCode": 200,
    "LastSeen": "2024-01-18T20:05:40.850077-05:00"
  },
  "https://github.com/open-telemetry/opentelemetry-java-instrumentation/releases/tag/v1.24.0": {
    "StatusCode": 200,
    "LastSeen": "2024-01-30T05:18:45.465896-05:00"
  },
  "https://github.com/open-telemetry/opentelemetry-java-instrumentation/releases/tag/v1.25.1": {
    "StatusCode": 200,
    "LastSeen": "2024-01-30T06:01:46.123859-05:00"
  },
  "https://github.com/open-telemetry/opentelemetry-java-instrumentation/releases/tag/v1.26.0": {
    "StatusCode": 200,
    "LastSeen": "2024-01-30T06:01:51.550159-05:00"
  },
  "https://github.com/open-telemetry/opentelemetry-java-instrumentation/releases/tag/v1.27.0": {
    "StatusCode": 200,
    "LastSeen": "2024-01-30T06:06:30.565022-05:00"
  },
  "https://github.com/open-telemetry/opentelemetry-java-instrumentation/releases/tag/v1.28.0": {
    "StatusCode": 200,
    "LastSeen": "2024-01-30T15:25:38.287668-05:00"
  },
  "https://github.com/open-telemetry/opentelemetry-java-instrumentation/releases/tag/v1.29.0": {
    "StatusCode": 200,
    "LastSeen": "2024-01-30T15:25:32.809812-05:00"
  },
  "https://github.com/open-telemetry/opentelemetry-java-instrumentation/releases/tag/v1.30.0": {
    "StatusCode": 200,
    "LastSeen": "2024-01-30T16:05:25.305838-05:00"
  },
  "https://github.com/open-telemetry/opentelemetry-java-instrumentation/releases/tag/v1.31.0": {
    "StatusCode": 200,
    "LastSeen": "2024-01-30T16:15:15.015409-05:00"
  },
  "https://github.com/open-telemetry/opentelemetry-java/discussions": {
    "StatusCode": 200,
    "LastSeen": "2024-01-30T16:14:59.104759-05:00"
  },
  "https://github.com/open-telemetry/opentelemetry-java/releases": {
    "StatusCode": 200,
    "LastSeen": "2024-01-18T19:37:22.173678-05:00"
  },
  "https://github.com/open-telemetry/opentelemetry-java/releases/latest": {
    "StatusCode": 200,
    "LastSeen": "2024-01-18T19:37:06.49873-05:00"
  },
  "https://github.com/open-telemetry/opentelemetry-java/releases/tag/v1.22.0": {
    "StatusCode": 200,
    "LastSeen": "2024-01-30T05:18:29.074859-05:00"
  },
  "https://github.com/open-telemetry/opentelemetry-java/releases/tag/v1.23.0": {
    "StatusCode": 200,
    "LastSeen": "2024-01-18T20:05:35.575568-05:00"
  },
  "https://github.com/open-telemetry/opentelemetry-java/releases/tag/v1.24.0": {
    "StatusCode": 200,
    "LastSeen": "2024-01-30T05:18:39.885586-05:00"
  },
  "https://github.com/open-telemetry/opentelemetry-java/releases/tag/v1.25.0": {
    "StatusCode": 200,
    "LastSeen": "2024-01-30T06:01:41.126663-05:00"
  },
  "https://github.com/open-telemetry/opentelemetry-java/releases/tag/v1.26.0": {
    "StatusCode": 200,
    "LastSeen": "2024-01-30T06:01:46.2416-05:00"
  },
  "https://github.com/open-telemetry/opentelemetry-java/releases/tag/v1.27.0": {
    "StatusCode": 200,
    "LastSeen": "2024-01-30T06:06:25.206481-05:00"
  },
  "https://github.com/open-telemetry/opentelemetry-java/releases/tag/v1.28.0": {
    "StatusCode": 200,
    "LastSeen": "2024-01-30T15:25:32.858269-05:00"
  },
  "https://github.com/open-telemetry/opentelemetry-java/releases/tag/v1.29.0": {
    "StatusCode": 200,
    "LastSeen": "2024-01-30T15:25:27.460208-05:00"
  },
  "https://github.com/open-telemetry/opentelemetry-java/releases/tag/v1.30.1": {
    "StatusCode": 200,
    "LastSeen": "2024-01-30T16:05:19.85955-05:00"
  },
  "https://github.com/open-telemetry/opentelemetry-java/releases/tag/v1.31.0": {
    "StatusCode": 200,
    "LastSeen": "2024-01-30T16:15:09.842104-05:00"
  },
  "https://github.com/open-telemetry/opentelemetry-js": {
    "StatusCode": 200,
    "LastSeen": "2024-01-18T19:10:29.425732-05:00"
  },
  "https://github.com/open-telemetry/opentelemetry-js#supported-runtimes": {
    "StatusCode": 200,
    "LastSeen": "2024-01-30T15:25:11.498435-05:00"
  },
  "https://github.com/open-telemetry/opentelemetry-js-contrib": {
    "StatusCode": 200,
    "LastSeen": "2024-01-18T19:37:21.654656-05:00"
  },
  "https://github.com/open-telemetry/opentelemetry-js-contrib/pull/1134": {
    "StatusCode": 200,
    "LastSeen": "2024-01-30T05:18:30.19421-05:00"
  },
  "https://github.com/open-telemetry/opentelemetry-js/": {
    "StatusCode": 200,
    "LastSeen": "2024-01-30T16:04:52.867297-05:00"
  },
  "https://github.com/open-telemetry/opentelemetry-js/discussions": {
    "StatusCode": 200,
    "LastSeen": "2024-01-18T20:05:19.47948-05:00"
  },
  "https://github.com/open-telemetry/opentelemetry-js/issues/4551": {
    "StatusCode": 200,
    "LastSeen": "2024-03-19T06:37:03.56499722Z"
  },
  "https://github.com/open-telemetry/opentelemetry-js/issues/4552": {
    "StatusCode": 200,
    "LastSeen": "2024-03-19T06:37:04.053171348Z"
  },
  "https://github.com/open-telemetry/opentelemetry-js/releases": {
    "StatusCode": 200,
    "LastSeen": "2024-01-18T19:37:16.288484-05:00"
  },
  "https://github.com/open-telemetry/opentelemetry-js/releases/latest": {
    "StatusCode": 200,
    "LastSeen": "2024-01-18T19:37:01.170686-05:00"
  },
  "https://github.com/open-telemetry/opentelemetry-js/releases/tag/v1.13.0": {
    "StatusCode": 200,
    "LastSeen": "2024-01-30T06:01:56.918724-05:00"
  },
  "https://github.com/open-telemetry/opentelemetry-js/releases/tag/v1.14.0": {
    "StatusCode": 200,
    "LastSeen": "2024-01-30T06:06:35.999707-05:00"
  },
  "https://github.com/open-telemetry/opentelemetry-js/releases/tag/v1.15.1": {
    "StatusCode": 200,
    "LastSeen": "2024-01-30T15:25:48.956887-05:00"
  },
  "https://github.com/open-telemetry/opentelemetry-js/releases/tag/v1.17.0": {
    "StatusCode": 200,
    "LastSeen": "2024-01-30T16:05:36.047473-05:00"
  },
  "https://github.com/open-telemetry/opentelemetry-js/releases/tag/v1.17.1": {
    "StatusCode": 200,
    "LastSeen": "2024-01-30T16:15:20.392944-05:00"
  },
  "https://github.com/open-telemetry/opentelemetry-lambda": {
    "StatusCode": 200,
    "LastSeen": "2024-01-18T19:37:11.181887-05:00"
  },
  "https://github.com/open-telemetry/opentelemetry-lambda/releases": {
    "StatusCode": 200,
    "LastSeen": "2024-01-18T08:05:28.375857-05:00"
  },
  "https://github.com/open-telemetry/opentelemetry-operator": {
    "StatusCode": 200,
    "LastSeen": "2024-01-18T19:10:39.654648-05:00"
  },
  "https://github.com/open-telemetry/opentelemetry-operator#controlling-instrumentation-capabilities": {
    "StatusCode": 200,
    "LastSeen": "2024-01-30T15:25:00.99793-05:00"
  },
  "https://github.com/open-telemetry/opentelemetry-operator#deployment-modes": {
    "StatusCode": 200,
    "LastSeen": "2024-01-18T19:55:51.033036-05:00"
  },
  "https://github.com/open-telemetry/opentelemetry-operator#getting-started": {
    "StatusCode": 200,
    "LastSeen": "2024-01-18T19:55:40.940204-05:00"
  },
  "https://github.com/open-telemetry/opentelemetry-operator#opentelemetry-auto-instrumentation-injection": {
    "StatusCode": 200,
    "LastSeen": "2024-01-18T19:37:11.455013-05:00"
  },
  "https://github.com/open-telemetry/opentelemetry-operator#target-allocator": {
    "StatusCode": 200,
    "LastSeen": "2024-01-18T19:37:11.461365-05:00"
  },
  "https://github.com/open-telemetry/opentelemetry-operator/issues/902": {
    "StatusCode": 200,
    "LastSeen": "2024-01-18T20:05:35.482435-05:00"
  },
  "https://github.com/open-telemetry/opentelemetry-operator/pull/832": {
    "StatusCode": 200,
    "LastSeen": "2024-01-18T20:05:30.899318-05:00"
  },
  "https://github.com/open-telemetry/opentelemetry-operator/releases/tag/v0.68.0": {
    "StatusCode": 200,
    "LastSeen": "2024-01-30T05:18:39.862112-05:00"
  },
  "https://github.com/open-telemetry/opentelemetry-operator/releases/tag/v0.74.0": {
    "StatusCode": 200,
    "LastSeen": "2024-01-30T05:18:29.006659-05:00"
  },
  "https://github.com/open-telemetry/opentelemetry-operator/releases/tag/v0.75.0": {
    "StatusCode": 200,
    "LastSeen": "2024-01-30T06:01:30.153854-05:00"
  },
  "https://github.com/open-telemetry/opentelemetry-operator/releases/tag/v0.77.0": {
    "StatusCode": 200,
    "LastSeen": "2024-01-30T06:01:35.611476-05:00"
  },
  "https://github.com/open-telemetry/opentelemetry-operator/releases/tag/v0.80.0": {
    "StatusCode": 200,
    "LastSeen": "2024-01-30T06:06:20.832244-05:00"
  },
  "https://github.com/open-telemetry/opentelemetry-operator/releases/tag/v0.85.0": {
    "StatusCode": 200,
    "LastSeen": "2024-01-30T16:05:14.451389-05:00"
  },
  "https://github.com/open-telemetry/opentelemetry-operator/releases/tag/v0.88.0": {
    "StatusCode": 200,
    "LastSeen": "2024-01-30T16:15:04.533615-05:00"
  },
  "https://github.com/open-telemetry/opentelemetry-php": {
    "StatusCode": 200,
    "LastSeen": "2024-01-18T19:10:34.521575-05:00"
  },
  "https://github.com/open-telemetry/opentelemetry-php#installation": {
    "StatusCode": 200,
    "LastSeen": "2024-01-18T19:37:26.893162-05:00"
  },
  "https://github.com/open-telemetry/opentelemetry-php-contrib": {
    "StatusCode": 200,
    "LastSeen": "2024-01-30T15:25:21.979129-05:00"
  },
  "https://github.com/open-telemetry/opentelemetry-php-contrib/": {
    "StatusCode": 200,
    "LastSeen": "2024-01-30T15:25:32.786112-05:00"
  },
  "https://github.com/open-telemetry/opentelemetry-php-instrumentation": {
    "StatusCode": 200,
    "LastSeen": "2024-01-18T19:10:34.529995-05:00"
  },
  "https://github.com/open-telemetry/opentelemetry-php-instrumentation/": {
    "StatusCode": 200,
    "LastSeen": "2024-01-30T15:25:43.651626-05:00"
  },
  "https://github.com/open-telemetry/opentelemetry-php/": {
    "StatusCode": 200,
    "LastSeen": "2024-01-30T15:25:16.537654-05:00"
  },
  "https://github.com/open-telemetry/opentelemetry-php/issues/": {
    "StatusCode": 200,
    "LastSeen": "2024-01-30T15:25:38.151177-05:00"
  },
  "https://github.com/open-telemetry/opentelemetry-php/releases": {
    "StatusCode": 200,
    "LastSeen": "2024-01-18T19:37:21.924961-05:00"
  },
  "https://github.com/open-telemetry/opentelemetry-php/releases/latest": {
    "StatusCode": 200,
    "LastSeen": "2024-01-18T19:37:06.386232-05:00"
  },
  "https://github.com/open-telemetry/opentelemetry-php/releases/tag/1.0.0beta1": {
    "StatusCode": 200,
    "LastSeen": "2024-01-18T20:05:04.45445-05:00"
  },
  "https://github.com/open-telemetry/opentelemetry-profiling": {
    "StatusCode": 200,
    "LastSeen": "2024-01-30T05:18:34.440038-05:00"
  },
  "https://github.com/open-telemetry/opentelemetry-proto": {
    "StatusCode": 200,
    "LastSeen": "2024-01-18T19:37:01.211191-05:00"
  },
  "https://github.com/open-telemetry/opentelemetry-proto-java": {
    "StatusCode": 200,
    "LastSeen": "2024-02-12T10:07:03.426176991Z"
  },
  "https://github.com/open-telemetry/opentelemetry-proto/#maturity-level": {
    "StatusCode": 200,
    "LastSeen": "2024-01-18T19:37:06.679199-05:00"
  },
  "https://github.com/open-telemetry/opentelemetry-proto/issues/new": {
    "StatusCode": 200,
    "LastSeen": "2024-01-18T08:05:27.936885-05:00"
  },
  "https://github.com/open-telemetry/opentelemetry-python": {
    "StatusCode": 200,
    "LastSeen": "2024-01-18T19:37:16.269952-05:00"
  },
  "https://github.com/open-telemetry/opentelemetry-python-contrib": {
    "StatusCode": 200,
    "LastSeen": "2024-01-18T19:37:26.943394-05:00"
  },
  "https://github.com/open-telemetry/opentelemetry-python-contrib/": {
    "StatusCode": 200,
    "LastSeen": "2024-04-26T12:45:03.066448+02:00"
  },
  "https://github.com/open-telemetry/opentelemetry-python/": {
    "StatusCode": 200,
    "LastSeen": "2024-01-10T11:27:53.222542-08:00"
  },
  "https://github.com/open-telemetry/opentelemetry-python/releases": {
    "StatusCode": 200,
    "LastSeen": "2024-01-18T19:37:21.997322-05:00"
  },
  "https://github.com/open-telemetry/opentelemetry-python/releases/latest": {
    "StatusCode": 200,
    "LastSeen": "2024-01-18T19:37:01.303857-05:00"
  },
  "https://github.com/open-telemetry/opentelemetry-python/releases/tag/v1.16.0": {
    "StatusCode": 200,
    "LastSeen": "2024-01-18T20:05:46.291692-05:00"
  },
  "https://github.com/open-telemetry/opentelemetry-python/releases/tag/v1.17.0": {
    "StatusCode": 200,
    "LastSeen": "2024-01-30T05:18:50.579149-05:00"
  },
  "https://github.com/open-telemetry/opentelemetry-python/releases/tag/v1.18.0": {
    "StatusCode": 200,
    "LastSeen": "2024-01-30T06:02:02.294029-05:00"
  },
  "https://github.com/open-telemetry/opentelemetry-python/releases/tag/v1.19.0": {
    "StatusCode": 200,
    "LastSeen": "2024-01-30T15:25:43.50776-05:00"
  },
  "https://github.com/open-telemetry/opentelemetry-python/releases/tag/v1.20.0": {
    "StatusCode": 200,
    "LastSeen": "2024-01-30T15:25:38.140496-05:00"
  },
  "https://github.com/open-telemetry/opentelemetry-ruby": {
    "StatusCode": 200,
    "LastSeen": "2024-01-18T19:37:06.36849-05:00"
  },
  "https://github.com/open-telemetry/opentelemetry-ruby#instrumentation-libraries": {
    "StatusCode": 200,
    "LastSeen": "2024-01-18T19:55:35.696542-05:00"
  },
  "https://github.com/open-telemetry/opentelemetry-ruby/releases": {
    "StatusCode": 200,
    "LastSeen": "2024-01-18T19:55:51.487502-05:00"
  },
  "https://github.com/open-telemetry/opentelemetry-ruby/releases/latest": {
    "StatusCode": 200,
    "LastSeen": "2024-01-18T19:55:35.610822-05:00"
  },
  "https://github.com/open-telemetry/opentelemetry-rust": {
    "StatusCode": 200,
    "LastSeen": "2024-01-18T19:37:21.775287-05:00"
  },
  "https://github.com/open-telemetry/opentelemetry-rust#ecosystem": {
    "StatusCode": 200,
    "LastSeen": "2024-01-18T19:37:26.501952-05:00"
  },
  "https://github.com/open-telemetry/opentelemetry-rust/releases": {
    "StatusCode": 200,
    "LastSeen": "2024-01-18T19:37:22.004082-05:00"
  },
  "https://github.com/open-telemetry/opentelemetry-rust/releases/latest": {
    "StatusCode": 200,
    "LastSeen": "2024-01-18T19:37:06.476437-05:00"
  },
  "https://github.com/open-telemetry/opentelemetry-specification": {
    "StatusCode": 200,
    "LastSeen": "2024-01-18T19:37:16.273983-05:00"
  },
  "https://github.com/open-telemetry/opentelemetry-specification/": {
    "StatusCode": 200,
    "LastSeen": "2024-01-30T16:15:47.109383-05:00"
  },
  "https://github.com/open-telemetry/opentelemetry-specification/#change--contribution-process": {
    "StatusCode": 200,
    "LastSeen": "2024-01-18T19:37:21.663647-05:00"
  },
  "https://github.com/open-telemetry/opentelemetry-specification/#license": {
    "StatusCode": 200,
    "LastSeen": "2024-01-18T19:37:31.60232-05:00"
  },
  "https://github.com/open-telemetry/opentelemetry-specification/#project-timeline": {
    "StatusCode": 200,
    "LastSeen": "2024-01-18T19:37:26.496536-05:00"
  },
  "https://github.com/open-telemetry/opentelemetry-specification/#versioning-the-specification": {
    "StatusCode": 200,
    "LastSeen": "2024-01-18T19:37:26.570318-05:00"
  },
  "https://github.com/open-telemetry/opentelemetry-specification/compare/v1.24.0...v1.25.0": {
    "StatusCode": 200,
    "LastSeen": "2024-01-30T16:04:58.243312-05:00"
  },
  "https://github.com/open-telemetry/opentelemetry-specification/compare/v1.25.0...v1.26.0": {
    "StatusCode": 200,
    "LastSeen": "2024-01-30T16:14:42.331955-05:00"
  },
  "https://github.com/open-telemetry/opentelemetry-specification/discussions/2695": {
    "StatusCode": 200,
    "LastSeen": "2024-01-18T20:05:29.969712-05:00"
  },
  "https://github.com/open-telemetry/opentelemetry-specification/issues/1413": {
    "StatusCode": 200,
    "LastSeen": "2024-01-18T19:37:16.966253-05:00"
  },
  "https://github.com/open-telemetry/opentelemetry-specification/issues/2318": {
    "StatusCode": 200,
    "LastSeen": "2024-01-30T05:18:51.07649-05:00"
  },
  "https://github.com/open-telemetry/opentelemetry-specification/issues/2911": {
    "StatusCode": 200,
    "LastSeen": "2024-01-30T05:19:02.768932-05:00"
  },
  "https://github.com/open-telemetry/opentelemetry-specification/issues/3966": {
    "StatusCode": 200,
    "LastSeen": "2024-04-11T14:54:53.493845265Z"
  },
  "https://github.com/open-telemetry/opentelemetry-specification/issues/3967": {
    "StatusCode": 200,
    "LastSeen": "2024-04-11T14:54:50.847233614Z"
  },
  "https://github.com/open-telemetry/opentelemetry-specification/issues/437": {
    "StatusCode": 200,
    "LastSeen": "2024-01-18T19:36:56.207791-05:00"
  },
  "https://github.com/open-telemetry/opentelemetry-specification/issues/new": {
    "StatusCode": 200,
    "LastSeen": "2024-01-18T19:36:55.675887-05:00"
  },
  "https://github.com/open-telemetry/opentelemetry-specification/pull/2858": {
    "StatusCode": 200,
    "LastSeen": "2024-01-18T20:05:26.46768-05:00"
  },
  "https://github.com/open-telemetry/opentelemetry-specification/releases/tag/v1.17.0": {
    "StatusCode": 200,
    "LastSeen": "2024-01-30T05:18:18.661983-05:00"
  },
  "https://github.com/open-telemetry/opentelemetry-specification/releases/tag/v1.18.0": {
    "StatusCode": 200,
    "LastSeen": "2024-01-18T20:05:24.963181-05:00"
  },
  "https://github.com/open-telemetry/opentelemetry-specification/releases/tag/v1.19.0": {
    "StatusCode": 200,
    "LastSeen": "2024-01-30T05:18:23.60444-05:00"
  },
  "https://github.com/open-telemetry/opentelemetry-specification/releases/tag/v1.20.0": {
    "StatusCode": 200,
    "LastSeen": "2024-01-30T06:01:18.66732-05:00"
  },
  "https://github.com/open-telemetry/opentelemetry-specification/releases/tag/v1.21.0": {
    "StatusCode": 200,
    "LastSeen": "2024-01-30T06:01:18.689787-05:00"
  },
  "https://github.com/open-telemetry/opentelemetry-specification/releases/tag/v1.22.0": {
    "StatusCode": 200,
    "LastSeen": "2024-01-30T06:06:03.713124-05:00"
  },
  "https://github.com/open-telemetry/opentelemetry-specification/releases/tag/v1.23.0": {
    "StatusCode": 200,
    "LastSeen": "2024-01-30T15:25:11.19724-05:00"
  },
  "https://github.com/open-telemetry/opentelemetry-specification/releases/tag/v1.24.0": {
    "StatusCode": 200,
    "LastSeen": "2024-01-30T15:25:05.874801-05:00"
  },
  "https://github.com/open-telemetry/opentelemetry-swift": {
    "StatusCode": 200,
    "LastSeen": "2024-01-18T19:37:11.491402-05:00"
  },
  "https://github.com/open-telemetry/opentelemetry-swift#installation": {
    "StatusCode": 200,
    "LastSeen": "2024-01-18T19:55:57.192135-05:00"
  },
  "https://github.com/open-telemetry/opentelemetry-swift/releases": {
    "StatusCode": 200,
    "LastSeen": "2024-01-18T19:55:51.74582-05:00"
  },
  "https://github.com/open-telemetry/opentelemetry-swift/releases/latest": {
    "StatusCode": 200,
    "LastSeen": "2024-01-18T19:55:35.741093-05:00"
  },
  "https://github.com/open-telemetry/opentelemetry.io": {
    "StatusCode": 200,
    "LastSeen": "2024-01-30T16:14:35.956188-05:00"
  },
  "https://github.com/open-telemetry/opentelemetry.io#adding-a-project-to-the-opentelemetry-registry": {
    "StatusCode": 200,
    "LastSeen": "2024-01-18T19:37:06.337846-05:00"
  },
  "https://github.com/open-telemetry/opentelemetry.io#readme": {
    "StatusCode": 200,
    "LastSeen": "2024-01-18T19:55:40.978711-05:00"
  },
  "https://github.com/open-telemetry/opentelemetry.io#submitting-a-blog-post": {
    "StatusCode": 200,
    "LastSeen": "2024-01-30T15:26:19.094836-05:00"
  },
  "https://github.com/open-telemetry/opentelemetry.io/": {
    "StatusCode": 200,
    "LastSeen": "2024-01-30T16:15:20.42238-05:00"
  },
  "https://github.com/open-telemetry/opentelemetry.io/fork": {
    "StatusCode": 200,
    "LastSeen": "2024-01-30T16:15:47.00387-05:00"
  },
  "https://github.com/open-telemetry/opentelemetry.io/issues/new": {
    "StatusCode": 200,
    "LastSeen": "2024-01-18T19:09:43.270324-05:00"
  },
  "https://github.com/open-telemetry/opentelemetry.io/pull/2130": {
    "StatusCode": 200,
    "LastSeen": "2024-01-30T15:26:13.725828-05:00"
  },
  "https://github.com/open-telemetry/opentelemetry.io/pull/3098": {
    "StatusCode": 200,
    "LastSeen": "2024-01-30T15:26:07.231266-05:00"
  },
  "https://github.com/open-telemetry/opentelemetry.io/pull/3195": {
    "StatusCode": 200,
    "LastSeen": "2024-01-30T15:26:01.154768-05:00"
  },
  "https://github.com/open-telemetry/opentelemetry.io/pulls": {
    "StatusCode": 200,
    "LastSeen": "2024-01-30T16:15:25.833527-05:00"
  },
  "https://github.com/open-telemetry/otel-arrow": {
    "StatusCode": 200,
    "LastSeen": "2024-01-30T16:15:31.46184-05:00"
  },
  "https://github.com/open-telemetry/otel-arrow/pull/82": {
    "StatusCode": 200,
    "LastSeen": "2024-01-30T16:15:37.308714-05:00"
  },
  "https://github.com/open-telemetry/oteps/issues/197": {
    "StatusCode": 200,
    "LastSeen": "2024-01-30T05:18:23.657111-05:00"
  },
  "https://github.com/open-telemetry/oteps/pull/108/files": {
    "StatusCode": 200,
    "LastSeen": "2024-01-18T19:36:40.377838-05:00"
  },
  "https://github.com/open-telemetry/oteps/pull/171": {
    "StatusCode": 200,
    "LastSeen": "2024-01-30T05:18:19.917384-05:00"
  },
  "https://github.com/open-telemetry/oteps/pull/173": {
    "StatusCode": 200,
    "LastSeen": "2024-01-18T19:55:42.880507-05:00"
  },
  "https://github.com/open-telemetry/oteps/pull/192": {
    "StatusCode": 200,
    "LastSeen": "2024-01-18T20:05:38.69104-05:00"
  },
  "https://github.com/open-telemetry/oteps/pull/199": {
    "StatusCode": 200,
    "LastSeen": "2024-01-30T05:18:25.459935-05:00"
  },
  "https://github.com/open-telemetry/oteps/pull/212": {
    "StatusCode": 200,
    "LastSeen": "2024-01-30T05:18:41.790882-05:00"
  },
  "https://github.com/open-telemetry/oteps/pull/222": {
    "StatusCode": 200,
    "LastSeen": "2024-01-30T05:18:30.009712-05:00"
  },
  "https://github.com/open-telemetry/oteps/pull/225": {
    "StatusCode": 200,
    "LastSeen": "2024-01-30T06:01:26.859346-05:00"
  },
  "https://github.com/open-telemetry/oteps/pull/237": {
    "StatusCode": 200,
    "LastSeen": "2024-03-20T11:51:23.759109+01:00"
  },
  "https://github.com/open-telemetry/oteps/pull/239": {
    "StatusCode": 200,
    "LastSeen": "2024-03-20T11:51:25.914973+01:00"
  },
  "https://github.com/open-telemetry/semantic-conventions": {
    "StatusCode": 200,
    "LastSeen": "2024-01-30T06:01:12.185293-05:00"
  },
  "https://github.com/open-telemetry/semantic-conventions-java": {
    "StatusCode": 200,
    "LastSeen": "2024-02-12T10:07:03.116391658Z"
  },
  "https://github.com/open-telemetry/semantic-conventions-java/releases": {
    "StatusCode": 200,
    "LastSeen": "2024-01-30T15:25:06.008653-05:00"
  },
  "https://github.com/open-telemetry/semantic-conventions/issues": {
    "StatusCode": 200,
    "LastSeen": "2024-01-30T16:04:52.840828-05:00"
  },
  "https://github.com/open-telemetry/semantic-conventions/issues/new": {
    "StatusCode": 200,
    "LastSeen": "2024-01-30T06:05:52.89447-05:00"
  },
  "https://github.com/open-telemetry/semantic-conventions/releases/tag/v1.21.0": {
    "StatusCode": 200,
    "LastSeen": "2024-01-30T15:25:16.567964-05:00"
  },
  "https://github.com/open-telemetry/semantic-conventions/releases/tag/v1.22.0": {
    "StatusCode": 200,
    "LastSeen": "2024-01-30T16:14:53.688233-05:00"
  },
  "https://github.com/open-telemetry/semantic-conventions/releases/tag/v1.23.0": {
    "StatusCode": 200,
    "LastSeen": "2024-01-30T16:14:42.076218-05:00"
  },
  "https://github.com/open-telemetry/sig-security": {
    "StatusCode": 200,
    "LastSeen": "2024-01-30T16:14:36.015951-05:00"
  },
  "https://github.com/opentracing": {
    "StatusCode": 200,
    "LastSeen": "2024-01-18T19:37:06.376572-05:00"
  },
  "https://github.com/opentracing/specification": {
    "StatusCode": 200,
    "LastSeen": "2024-01-18T19:36:56.026693-05:00"
  },
  "https://github.com/openzipkin/b3-propagation": {
    "StatusCode": 200,
    "LastSeen": "2024-01-18T19:37:21.700316-05:00"
  },
  "https://github.com/openzipkin/b3-propagation#multiple-headers": {
    "StatusCode": 200,
    "LastSeen": "2024-01-18T19:37:31.598326-05:00"
  },
  "https://github.com/openzipkin/b3-propagation#single-header": {
    "StatusCode": 200,
    "LastSeen": "2024-01-18T19:37:26.794829-05:00"
  },
  "https://github.com/oracle/graal/issues/1065": {
    "StatusCode": 200,
    "LastSeen": "2024-01-30T16:14:54.102977-05:00"
  },
  "https://github.com/orgs/open-telemetry/projects/41/views/1": {
    "StatusCode": 200,
    "LastSeen": "2024-01-30T05:18:13.065627-05:00"
  },
  "https://github.com/orgs/open-telemetry/projects/83": {
    "StatusCode": 200,
    "LastSeen": "2024-05-03T07:21:05.157831-07:00"
  },
  "https://github.com/orgs/open-telemetry/teams/technical-committee": {
    "StatusCode": 200,
    "LastSeen": "2024-01-30T16:15:03.796394-05:00"
  },
  "https://github.com/orishoshan": {
    "StatusCode": 200,
    "LastSeen": "2024-01-30T16:14:42.567089-05:00"
  },
  "https://github.com/os-observability/redhat-opentelemetry-collector": {
    "StatusCode": 200,
    "LastSeen": "2024-01-24T14:55:05.102469+01:00"
  },
  "https://github.com/otterize": {
    "StatusCode": 200,
    "LastSeen": "2024-01-30T16:15:09.792383-05:00"
  },
  "https://github.com/otterize/network-mapper": {
    "StatusCode": 200,
    "LastSeen": "2024-01-30T16:15:15.05171-05:00"
  },
  "https://github.com/otterize/network-mapper/pull/141": {
    "StatusCode": 200,
    "LastSeen": "2024-01-30T16:15:26.681189-05:00"
  },
  "https://github.com/pavolloffay": {
    "StatusCode": 200,
    "LastSeen": "2024-01-18T20:05:05.251013-05:00"
  },
  "https://github.com/pavolloffay/knative-tracing": {
    "StatusCode": 200,
    "LastSeen": "2024-01-18T20:05:24.98224-05:00"
  },
  "https://github.com/pdelewski/": {
    "StatusCode": 200,
    "LastSeen": "2024-01-30T05:18:13.350163-05:00"
  },
  "https://github.com/pkanal": {
    "StatusCode": 200,
    "LastSeen": "2024-01-30T16:15:37.215985-05:00"
  },
  "https://github.com/ppatierno": {
    "StatusCode": 200,
    "LastSeen": "2024-01-18T20:04:54.873629-05:00"
  },
  "https://github.com/ppatierno/kafka-opentelemetry": {
    "StatusCode": 200,
    "LastSeen": "2024-01-18T20:05:19.870756-05:00"
  },
  "https://github.com/pragmaticivan/nestjs-otel": {
    "StatusCode": 200,
    "LastSeen": "2024-01-18T19:12:40.463676-05:00"
  },
  "https://github.com/pranay01": {
    "StatusCode": 200,
    "LastSeen": "2024-01-30T05:18:13.230046-05:00"
  },
  "https://github.com/premendrasingh": {
    "StatusCode": 200,
    "LastSeen": "2024-01-18T20:06:13.56806-05:00"
  },
  "https://github.com/prometheus-operator/prometheus-operator": {
    "StatusCode": 200,
    "LastSeen": "2024-01-30T06:06:42.1819-05:00"
  },
  "https://github.com/prometheus-operator/prometheus-operator/releases": {
    "StatusCode": 200,
    "LastSeen": "2024-01-30T06:06:25.505322-05:00"
  },
  "https://github.com/prometheus/prometheus/commit/d9d51c565c622cdc7d626d3e7569652bc28abe15#diff-bdaf80ebc5fa26365f45db53435b960ce623ea6f86747fb8870ad1abc355f64fR76-R83": {
    "StatusCode": 200,
    "LastSeen": "2024-01-18T19:37:11.409183-05:00"
  },
  "https://github.com/purview-dev/purview-telemetry-sourcegenerator/": {
    "StatusCode": 200,
    "LastSeen": "2024-04-26T09:57:49.687508317+01:00"
  },
  "https://github.com/raito-io/neo4j-tracing": {
    "StatusCode": 200,
    "LastSeen": "2024-01-30T05:18:18.651911-05:00"
  },
  "https://github.com/ravilushqa/otelgqlgen": {
    "StatusCode": 200,
    "LastSeen": "2024-01-18T19:11:23.866868-05:00"
  },
  "https://github.com/reese-lee": {
    "StatusCode": 200,
    "LastSeen": "2024-01-18T20:05:14.831297-05:00"
  },
  "https://github.com/reyang": {
    "StatusCode": 200,
    "LastSeen": "2024-01-18T20:05:00.024054-05:00"
  },
  "https://github.com/riandyrn/otelchi": {
    "StatusCode": 200,
    "LastSeen": "2024-01-18T19:11:45.657995-05:00"
  },
  "https://github.com/rubenvp8510": {
    "StatusCode": 200,
    "LastSeen": "2024-01-18T20:04:54.461911-05:00"
  },
  "https://github.com/sakshi-1505": {
    "StatusCode": 200,
    "LastSeen": "2024-01-11T15:18:04.289241+01:00"
  },
  "https://github.com/sanketmehta28": {
    "StatusCode": 200,
    "LastSeen": "2024-01-18T20:05:19.955002-05:00"
  },
  "https://github.com/schoren": {
    "StatusCode": 200,
    "LastSeen": "2024-01-30T06:01:25.219284-05:00"
  },
  "https://github.com/scraly/developers-conferences-agenda": {
    "StatusCode": 200,
    "LastSeen": "2024-01-30T05:18:29.09204-05:00"
  },
  "https://github.com/serverless/serverless": {
    "StatusCode": 200,
    "LastSeen": "2024-01-18T19:37:21.697812-05:00"
  },
  "https://github.com/servian/hashiqube": {
    "StatusCode": 200,
    "LastSeen": "2024-01-18T20:05:35.331847-05:00"
  },
  "https://github.com/signalfx/splunk-otel-collector": {
    "StatusCode": 200,
    "LastSeen": "2024-01-24T14:55:07.887333+01:00"
  },
  "https://github.com/signalfx/splunk-otel-dotnet": {
    "StatusCode": 200,
    "LastSeen": "2024-01-30T12:13:49.81183+01:00"
  },
  "https://github.com/signalfx/splunk-otel-go": {
    "StatusCode": 200,
    "LastSeen": "2024-01-30T12:13:55.649214+01:00"
  },
  "https://github.com/signalfx/splunk-otel-java": {
    "StatusCode": 200,
    "LastSeen": "2024-01-30T12:13:59.355694+01:00"
  },
  "https://github.com/signalfx/splunk-otel-js": {
    "StatusCode": 200,
    "LastSeen": "2024-01-30T12:14:01.342175+01:00"
  },
  "https://github.com/signalfx/splunk-otel-python": {
    "StatusCode": 200,
    "LastSeen": "2024-01-30T12:14:03.380717+01:00"
  },
  "https://github.com/spring-projects/spring-boot/wiki/Spring-Boot-with-GraalVM": {
    "StatusCode": 200,
    "LastSeen": "2024-01-30T16:15:09.784881-05:00"
  },
  "https://github.com/statsd/statsd": {
    "StatusCode": 200,
    "LastSeen": "2024-01-18T19:37:16.308411-05:00"
  },
  "https://github.com/steffan-westcott/clj-otel": {
    "StatusCode": 200,
    "LastSeen": "2024-01-18T19:12:56.889858-05:00"
  },
  "https://github.com/streetsidesoftware/cspell": {
    "StatusCode": 200,
    "LastSeen": "2024-02-15T11:30:50.628118+01:00"
  },
  "https://github.com/strimzi": {
    "StatusCode": 200,
    "LastSeen": "2024-01-18T20:05:40.859417-05:00"
  },
  "https://github.com/strimzi/strimzi-kafka-bridge": {
    "StatusCode": 200,
    "LastSeen": "2024-01-18T20:05:46.334576-05:00"
  },
  "https://github.com/svrnm": {
    "StatusCode": 200,
    "LastSeen": "2024-01-18T20:05:24.591992-05:00"
  },
  "https://github.com/tedsuo": {
    "StatusCode": 200,
    "LastSeen": "2024-01-30T16:04:58.240402-05:00"
  },
  "https://github.com/thanos-io/thanos": {
    "StatusCode": 200,
    "LastSeen": "2024-01-18T08:05:38.529172-05:00"
  },
  "https://github.com/thegeekyasian/go-chi-otel": {
    "StatusCode": 200,
    "LastSeen": "2024-02-20T05:41:18.324089503Z"
  },
  "https://github.com/theletterf/": {
    "StatusCode": 200,
    "LastSeen": "2024-01-30T15:25:01.244997-05:00"
  },
  "https://github.com/tigrannajaryan": {
    "StatusCode": 200,
    "LastSeen": "2024-01-18T20:05:05.023384-05:00"
  },
  "https://github.com/tobert": {
    "StatusCode": 200,
    "LastSeen": "2024-01-30T16:15:26.044724-05:00"
  },
  "https://github.com/tokio-rs/tracing-opentelemetry": {
    "StatusCode": 200,
    "LastSeen": "2024-01-30T06:06:03.707895-05:00"
  },
  "https://github.com/tonglil": {
    "StatusCode": 200,
    "LastSeen": "2024-01-08T12:17:27.166111+01:00"
  },
  "https://github.com/tonglil/opentelemetry-go-datadog-propagator": {
    "StatusCode": 200,
    "LastSeen": "2024-01-18T19:37:48.317154-05:00"
  },
  "https://github.com/traceloop/jest-opentelemetry": {
    "StatusCode": 200,
    "LastSeen": "2024-01-18T19:56:23.407194-05:00"
  },
  "https://github.com/trask": {
    "StatusCode": 200,
    "LastSeen": "2024-01-18T20:05:14.368028-05:00"
  },
  "https://github.com/trillium-rs/trillium-opentelemetry": {
    "StatusCode": 200,
    "LastSeen": "2024-02-28T10:02:42.715380297+01:00"
  },
  "https://github.com/tsloughter/grpcbox": {
    "StatusCode": 200,
    "LastSeen": "2024-01-18T19:36:41.148595-05:00"
  },
  "https://github.com/tylerhelmuth": {
    "StatusCode": 200,
    "LastSeen": "2024-01-30T16:15:00.058188-05:00"
  },
  "https://github.com/typelevel/otel4s": {
    "StatusCode": 200,
    "LastSeen": "2024-01-18T19:37:26.945972-05:00"
  },
  "https://github.com/udhos/opentelemetry-trace-sqs": {
    "StatusCode": 200,
    "LastSeen": "2024-01-30T16:05:03.785027-05:00"
  },
  "https://github.com/ulid/spec": {
    "StatusCode": 200,
    "LastSeen": "2024-01-18T19:55:45.931119-05:00"
  },
  "https://github.com/vercel/": {
    "StatusCode": 200,
    "LastSeen": "2024-01-08T12:17:24.045228+01:00"
  },
  "https://github.com/vivint-smarthome/opentelemetry-stackdriver": {
    "StatusCode": 200,
    "LastSeen": "2024-01-18T19:11:07.39684-05:00"
  },
  "https://github.com/vjsamuel": {
    "StatusCode": 200,
    "LastSeen": "2024-01-18T20:04:59.600907-05:00"
  },
  "https://github.com/wdalmut/opentelemetry-plugin-mongoose": {
    "StatusCode": 200,
    "LastSeen": "2024-01-18T19:12:18.615178-05:00"
  },
  "https://github.com/wyhaines/opentelemetry-api.cr": {
    "StatusCode": 200,
    "LastSeen": "2024-01-18T19:13:02.395046-05:00"
  },
  "https://github.com/xoscar": {
    "StatusCode": 200,
    "LastSeen": "2024-01-18T20:05:15.591448-05:00"
  },
  "https://github.com/yangxikun/opentelemetry-lua": {
    "StatusCode": 200,
    "LastSeen": "2024-01-18T19:13:35.287029-05:00"
  },
  "https://go.dev/": {
    "StatusCode": 200,
    "LastSeen": "2024-01-30T15:25:10.378732-05:00"
  },
  "https://go.dev/doc/code#Command": {
    "StatusCode": 200,
    "LastSeen": "2024-01-16T09:38:29.715064-05:00"
  },
  "https://go.dev/doc/install/gccgo": {
    "StatusCode": 200,
    "LastSeen": "2024-01-18T19:01:53.277862-05:00"
  },
  "https://go.dev/doc/tutorial/workspaces": {
    "StatusCode": 200,
    "LastSeen": "2024-01-30T16:14:37.275036-05:00"
  },
  "https://go.dev/ref/mod#go-mod-file-replace": {
    "StatusCode": 200,
    "LastSeen": "2024-01-30T06:06:14.924004-05:00"
  },
  "https://go.opentelemetry.io/contrib/instrumentation/github.com/Shopify/sarama": {
    "StatusCode": 200,
    "LastSeen": "2024-01-30T16:16:02.15181-05:00"
  },
  "https://go.opentelemetry.io/contrib/instrumentation/github.com/astaxie/beego": {
    "StatusCode": 200,
    "LastSeen": "2024-01-30T16:15:09.40597-05:00"
  },
  "https://go.opentelemetry.io/contrib/instrumentation/github.com/aws/aws-lambda-go/otellambda": {
    "StatusCode": 200,
    "LastSeen": "2024-01-18T08:53:40.622893-05:00"
  },
  "https://go.opentelemetry.io/contrib/instrumentation/github.com/aws/aws-sdk-go-v2/otelaws": {
    "StatusCode": 200,
    "LastSeen": "2024-01-30T16:15:41.63615-05:00"
  },
  "https://go.opentelemetry.io/contrib/instrumentation/github.com/bradfitz/gomemcache": {
    "StatusCode": 200,
    "LastSeen": "2024-01-30T16:15:19.669721-05:00"
  },
  "https://go.opentelemetry.io/contrib/instrumentation/github.com/emicklei/go-restful": {
    "StatusCode": 200,
    "LastSeen": "2024-01-30T16:15:57.028574-05:00"
  },
  "https://go.opentelemetry.io/contrib/instrumentation/github.com/go-kit/kit/otelkit": {
    "StatusCode": 200,
    "LastSeen": "2024-01-30T16:15:46.768456-05:00"
  },
  "https://go.opentelemetry.io/contrib/instrumentation/github.com/gocql/gocql": {
    "StatusCode": 200,
    "LastSeen": "2024-01-30T16:15:14.54684-05:00"
  },
  "https://go.opentelemetry.io/contrib/instrumentation/github.com/gorilla/mux": {
    "StatusCode": 200,
    "LastSeen": "2024-01-30T16:15:36.502523-05:00"
  },
  "https://go.opentelemetry.io/contrib/instrumentation/go.mongodb.org/mongo-driver": {
    "StatusCode": 200,
    "LastSeen": "2024-01-30T16:15:29.938068-05:00"
  },
  "https://go.opentelemetry.io/contrib/instrumentation/gopkg.in/macaron.v1/otelmacaron": {
    "StatusCode": 200,
    "LastSeen": "2024-01-30T16:15:51.90066-05:00"
  },
  "https://go.opentelemetry.io/contrib/instrumentation/net/http": {
    "StatusCode": 200,
    "LastSeen": "2024-01-30T16:15:24.805763-05:00"
  },
  "https://godoc.org/google.golang.org/genproto/googleapis/rpc/status#Status": {
    "StatusCode": 200,
    "LastSeen": "2024-01-18T19:02:24.650991-05:00"
  },
  "https://godoc.org/google.golang.org/grpc/codes": {
    "StatusCode": 200,
    "LastSeen": "2024-01-18T19:02:00.270514-05:00"
  },
  "https://godoc.org/google.golang.org/grpc/status#Status.WithDetails": {
    "StatusCode": 200,
    "LastSeen": "2024-01-18T19:02:14.988817-05:00"
  },
  "https://goharbor.io/": {
    "StatusCode": 206,
    "LastSeen": "2024-01-30T16:05:27.677232-05:00"
  },
  "https://goharbor.io/docs/edge/administration/distributed-tracing/": {
    "StatusCode": 206,
    "LastSeen": "2024-01-30T16:05:33.151121-05:00"
  },
  "https://golang.org/ref/spec#Slice_types": {
    "StatusCode": 200,
    "LastSeen": "2024-01-18T19:02:17.04578-05:00"
  },
  "https://google.github.io/sqlcommenter": {
    "StatusCode": 206,
    "LastSeen": "2024-02-24T14:33:07.021511-08:00"
  },
  "https://gorm.io/": {
    "StatusCode": 206,
    "LastSeen": "2024-01-30T16:14:47.910122-05:00"
  },
  "https://gradle.org/": {
    "StatusCode": 206,
    "LastSeen": "2024-01-18T19:55:35.601756-05:00"
  },
  "https://grafana.com": {
    "StatusCode": 200,
    "LastSeen": "2024-01-18T08:05:58.724031-05:00"
  },
  "https://grafana.com/": {
    "StatusCode": 200,
    "LastSeen": "2024-01-18T08:52:48.944519-05:00"
  },
  "https://grafana.com/docs/agent/latest/": {
    "StatusCode": 200,
    "LastSeen": "2024-01-24T14:54:56.149229+01:00"
  },
  "https://grafana.com/docs/alloy/latest/": {
    "StatusCode": 200,
    "LastSeen": "2024-04-12T20:40:28.798266582Z"
  },
  "https://grafana.com/docs/grafana-cloud/monitor-applications/application-observability/setup/instrument/dotnet/": {
    "StatusCode": 200,
    "LastSeen": "2024-04-12T20:40:30.368448693Z"
  },
  "https://grafana.com/docs/grafana-cloud/monitor-applications/application-observability/setup/instrument/java/": {
    "StatusCode": 200,
    "LastSeen": "2024-04-12T20:40:34.652514906Z"
  },
  "https://grafana.com/docs/grafana/latest/#installing-grafana": {
    "StatusCode": 200,
    "LastSeen": "2024-04-12T20:40:33.435682362Z"
  },
  "https://grafana.com/grafana/dashboards/15983-opentelemetry-collector/": {
    "StatusCode": 200,
    "LastSeen": "2024-04-10T15:11:30.311778613-07:00"
  },
  "https://grafana.com/oss/opentelemetry/": {
    "StatusCode": 200,
    "LastSeen": "2024-01-18T08:52:48.999991-05:00"
  },
  "https://grafana.com/oss/tempo/": {
    "StatusCode": 200,
    "LastSeen": "2024-01-18T19:02:09.014762-05:00"
  },
  "https://graphite.readthedocs.io/en/stable/feeding-carbon.html#the-plaintext-protocol": {
    "StatusCode": 200,
    "LastSeen": "2024-01-30T16:14:41.834592-05:00"
  },
  "https://graphql.org": {
    "StatusCode": 206,
    "LastSeen": "2024-01-18T19:02:27.096229-05:00"
  },
  "https://graphql.org/": {
    "StatusCode": 206,
    "LastSeen": "2024-01-18T19:02:09.528612-05:00"
  },
  "https://graphql.org/learn/queries/#mutations": {
    "StatusCode": 206,
    "LastSeen": "2024-01-18T19:02:58.077563-05:00"
  },
  "https://grpc.github.io/grpc/core/md_doc_naming.html": {
    "StatusCode": 206,
    "LastSeen": "2024-01-18T08:53:24.217022-05:00"
  },
  "https://grpc.io": {
    "StatusCode": 206,
    "LastSeen": "2024-01-18T19:02:20.754626-05:00"
  },
  "https://grpc.io/": {
    "StatusCode": 206,
    "LastSeen": "2024-01-18T08:53:34.433352-05:00"
  },
  "https://guava.dev/releases/10.0/api/docs/com/google/common/util/concurrent/ListenableFuture.html": {
    "StatusCode": 206,
    "LastSeen": "2024-01-18T19:02:20.15592-05:00"
  },
  "https://hachyderm.io/@adrianamvillela": {
    "StatusCode": 200,
    "LastSeen": "2024-01-18T19:03:11.984448-05:00"
  },
  "https://hashicorp.com": {
    "StatusCode": 206,
    "LastSeen": "2024-01-18T19:02:07.290387-05:00"
  },
  "https://hbase.apache.org/": {
    "StatusCode": 206,
    "LastSeen": "2024-01-30T06:06:08.100055-05:00"
  },
  "https://helm.sh": {
    "StatusCode": 206,
    "LastSeen": "2024-01-18T08:52:48.961965-05:00"
  },
  "https://helm.sh/": {
    "StatusCode": 206,
    "LastSeen": "2024-01-30T06:06:02.902953-05:00"
  },
  "https://helm.sh/docs/": {
    "StatusCode": 206,
    "LastSeen": "2024-01-18T08:53:29.350691-05:00"
  },
  "https://helm.sh/docs/intro/install/": {
    "StatusCode": 206,
    "LastSeen": "2024-01-30T15:25:18.500479-05:00"
  },
  "https://help.github.com/articles/about-pull-requests/": {
    "StatusCode": 206,
    "LastSeen": "2024-01-18T19:02:29.908996-05:00"
  },
  "https://help.sumologic.com/docs/send-data/opentelemetry-collector/": {
    "StatusCode": 206,
    "LastSeen": "2024-01-30T16:04:38.147971-05:00"
  },
  "https://help.sumologic.com/docs/send-data/opentelemetry-collector/sumo-logic-opentelemetry-vs-opentelemetry-upstream-relationship/": {
    "StatusCode": 206,
    "LastSeen": "2024-01-24T14:55:10.30065+01:00"
  },
  "https://heroku.com": {
    "StatusCode": 206,
    "LastSeen": "2024-01-18T19:02:14.833425-05:00"
  },
  "https://hex.pm": {
    "StatusCode": 200,
    "LastSeen": "2024-01-18T19:02:09.59825-05:00"
  },
  "https://hex.pm/packages": {
    "StatusCode": 200,
    "LastSeen": "2024-04-26T15:24:12.437103+02:00"
  },
  "https://hex.pm/packages/opentelemetry": {
    "StatusCode": 200,
    "LastSeen": "2024-01-18T19:02:25.352177-05:00"
  },
  "https://hex.pm/packages/opentelemetry_api": {
    "StatusCode": 200,
    "LastSeen": "2024-01-18T19:02:20.083952-05:00"
  },
  "https://hex.pm/packages/opentelemetry_bandit": {
    "StatusCode": 200,
    "LastSeen": "2024-04-18T10:52:50.383352+02:00"
  },
  "https://hex.pm/packages/opentelemetry_ecto": {
    "StatusCode": 200,
    "LastSeen": "2024-01-08T12:17:14.14905+01:00"
  },
  "https://hex.pm/packages/opentelemetry_exporter": {
    "StatusCode": 200,
    "LastSeen": "2024-01-18T19:02:09.572047-05:00"
  },
  "https://hex.pm/packages/opentelemetry_req": {
    "StatusCode": 200,
    "LastSeen": "2024-01-18T19:55:51.115589-05:00"
  },
  "https://hex.pm/packages/opentelemetry_semantic_conventions": {
    "StatusCode": 200,
    "LastSeen": "2024-01-18T19:55:35.466227-05:00"
  },
  "https://hex.pm/packages/opentelemetry_zipkin": {
    "StatusCode": 200,
    "LastSeen": "2024-01-18T19:55:51.119525-05:00"
  },
  "https://hexdocs.pm/bandit/Bandit.Telemetry.html#content": {
    "StatusCode": 206,
    "LastSeen": "2024-04-18T10:52:50.022207+02:00"
  },
  "https://hexdocs.pm/ecto/Ecto.html": {
    "StatusCode": 206,
    "LastSeen": "2024-01-18T19:55:56.733898-05:00"
  },
  "https://hexdocs.pm/elixir/1.14.3/Exception.html#format/3": {
    "StatusCode": 206,
    "LastSeen": "2024-01-18T19:55:46.135209-05:00"
  },
  "https://hexdocs.pm/mix/Mix.Tasks.Release.html": {
    "StatusCode": 206,
    "LastSeen": "2024-01-18T19:02:20.111247-05:00"
  },
  "https://hexdocs.pm/opentelemetry/1.3.0/otel_resource.html": {
    "StatusCode": 206,
    "LastSeen": "2024-01-18T19:55:51.361344-05:00"
  },
  "https://hexdocs.pm/opentelemetry/1.3.0/otel_resource_detector.html#callbacks": {
    "StatusCode": 206,
    "LastSeen": "2024-01-18T19:55:35.692553-05:00"
  },
  "https://hexdocs.pm/opentelemetry/1.3.0/otel_sampler.html#callbacks": {
    "StatusCode": 206,
    "LastSeen": "2024-01-18T19:55:35.609818-05:00"
  },
  "https://hexdocs.pm/opentelemetry/otel_exporter.html": {
    "StatusCode": 206,
    "LastSeen": "2024-01-18T19:02:37.330319-05:00"
  },
  "https://hexdocs.pm/opentelemetry/otel_span_processor.html": {
    "StatusCode": 206,
    "LastSeen": "2024-01-18T19:02:32.171505-05:00"
  },
  "https://hexdocs.pm/opentelemetry/otel_tracer_server.html": {
    "StatusCode": 206,
    "LastSeen": "2024-01-18T19:55:56.764357-05:00"
  },
  "https://hexdocs.pm/phoenix/installation.html": {
    "StatusCode": 206,
    "LastSeen": "2024-01-30T06:01:15.746998-05:00"
  },
  "https://httpwg.org/specs/rfc7230.html#field.order": {
    "StatusCode": 206,
    "LastSeen": "2024-01-18T19:02:08.983977-05:00"
  },
  "https://hub.docker.com/r/apache/apisix": {
    "StatusCode": 200,
    "LastSeen": "2024-01-18T19:02:03.616629-05:00"
  },
  "https://hub.docker.com/r/otel/opentelemetry-collector-contrib/tags": {
    "StatusCode": 200,
    "LastSeen": "2024-01-18T19:02:03.577174-05:00"
  },
  "https://hyper.rs/": {
    "StatusCode": 200,
    "LastSeen": "2024-01-30T15:25:23.119442-05:00"
  },
  "https://imandra.ai": {
    "StatusCode": 200,
    "LastSeen": "2024-01-08T12:17:25.955771+01:00"
  },
  "https://img.shields.io/badge/-deprecated-red": {
    "StatusCode": 200,
    "LastSeen": "2024-01-30T16:14:52.798893-05:00"
  },
  "https://img.shields.io/badge/-experimental-blue": {
    "StatusCode": 200,
    "LastSeen": "2024-04-04T20:00:41.081038-04:00"
  },
  "https://img.shields.io/badge/-stable-lightgreen": {
    "StatusCode": 200,
    "LastSeen": "2024-01-30T16:14:23.500512-05:00"
  },
  "https://jaegertracing.io": {
    "StatusCode": 206,
    "LastSeen": "2024-01-18T08:06:08.911672-05:00"
  },
  "https://jaegertracing.io/": {
    "StatusCode": 206,
    "LastSeen": "2024-01-30T15:25:09.456322-05:00"
  },
  "https://jakarta.ee/specifications/platform/8/apidocs/javax/servlet/http/HttpServletRequest.html": {
    "StatusCode": 206,
    "LastSeen": "2024-01-18T08:54:23.510257-05:00"
  },
  "https://javadoc.io/doc/io.opentelemetry/opentelemetry-exporter-prometheus/latest": {
    "StatusCode": 200,
    "LastSeen": "2024-01-30T16:14:53.216459-05:00"
  },
  "https://javadoc.io/doc/io.opentelemetry/opentelemetry-exporter-prometheus/latest/io/opentelemetry/exporter/prometheus/PrometheusHttpServer.html": {
    "StatusCode": 200,
    "LastSeen": "2024-01-30T16:14:37.413134-05:00"
  },
  "https://javadoc.io/doc/io.opentelemetry/opentelemetry-exporter-zipkin/latest": {
    "StatusCode": 200,
    "LastSeen": "2024-01-30T16:14:59.255692-05:00"
  },
  "https://javadoc.io/doc/io.opentelemetry/opentelemetry-sdk-trace/latest/io/opentelemetry/sdk/trace/export/SpanExporter.html": {
    "StatusCode": 200,
    "LastSeen": "2024-01-30T16:15:05.491682-05:00"
  },
  "https://javadoc.io/doc/org.apache.logging.log4j/log4j-api/latest/org.apache.logging.log4j/org/apache/logging/log4j/Logger.html": {
    "StatusCode": 200,
    "LastSeen": "2024-01-30T15:25:04.309715-05:00"
  },
  "https://jessitron.com/": {
    "StatusCode": 200,
    "LastSeen": "2024-01-18T19:02:03.729447-05:00"
  },
  "https://joshuamlee.com/submitting-your-first-conference-talk/": {
    "StatusCode": 206,
    "LastSeen": "2024-01-18T19:07:44.158994-05:00"
  },
  "https://json-schema.org/": {
    "StatusCode": 200,
    "LastSeen": "2024-01-30T06:01:18.617999-05:00"
  },
  "https://k3d.io/": {
    "StatusCode": 206,
    "LastSeen": "2024-01-30T06:02:47.075275-05:00"
  },
  "https://k3s.io/": {
    "StatusCode": 206,
    "LastSeen": "2024-01-30T06:02:52.534039-05:00"
  },
  "https://kafka.apache.org/": {
    "StatusCode": 206,
    "LastSeen": "2024-01-18T08:53:34.409187-05:00"
  },
  "https://kafka.apache.org/documentation/#quickstart": {
    "StatusCode": 206,
    "LastSeen": "2024-01-18T19:02:19.320413-05:00"
  },
  "https://kafka.apache.org/downloads": {
    "StatusCode": 206,
    "LastSeen": "2024-01-18T19:02:04.524568-05:00"
  },
  "https://kccncna2023.sched.com/event/1R2rQ": {
    "StatusCode": 200,
    "LastSeen": "2024-01-30T16:05:03.736848-05:00"
  },
  "https://keda.sh/": {
    "StatusCode": 206,
    "LastSeen": "2024-01-30T16:05:49.759787-05:00"
  },
  "https://keda.sh/docs/2.12/operate/opentelemetry/": {
    "StatusCode": 206,
    "LastSeen": "2024-01-30T16:05:55.229872-05:00"
  },
  "https://kind.sigs.k8s.io/": {
    "StatusCode": 206,
    "LastSeen": "2024-01-18T19:02:06.735285-05:00"
  },
  "https://kind.sigs.k8s.io/#installation-and-usage": {
    "StatusCode": 206,
    "LastSeen": "2024-01-30T15:25:11.997568-05:00"
  },
  "https://kloudfuse.atlassian.net/wiki/spaces/EX/pages/753860609/APM#Sending-traces-to-Kloudfuse-data-plane%3A": {
    "StatusCode": 200,
    "LastSeen": "2024-01-18T08:53:51.399322-05:00"
  },
  "https://knative.dev/": {
    "StatusCode": 206,
    "LastSeen": "2024-01-30T16:06:00.387325-05:00"
  },
  "https://knative.dev/docs/": {
    "StatusCode": 206,
    "LastSeen": "2024-01-18T19:02:01.559427-05:00"
  },
  "https://knative.dev/docs/eventing/accessing-traces/": {
    "StatusCode": 206,
    "LastSeen": "2024-01-18T19:02:16.869318-05:00"
  },
  "https://knative.dev/docs/eventing/observability/metrics/collecting-metrics/#about-opentelemetry": {
    "StatusCode": 206,
    "LastSeen": "2024-01-30T16:06:05.487035-05:00"
  },
  "https://knative.dev/docs/serving/accessing-traces/": {
    "StatusCode": 206,
    "LastSeen": "2024-01-18T19:02:25.135318-05:00"
  },
  "https://kofo.dev/how-to-mtls-in-golang": {
    "StatusCode": 200,
    "LastSeen": "2024-01-18T08:07:19.690634-05:00"
  },
  "https://konghq.com/products/kong-mesh": {
    "StatusCode": 200,
    "LastSeen": "2024-04-30T15:56:22.220894+02:00"
  },
  "https://kubernetes.github.io/ingress-nginx/examples/grpc/": {
    "StatusCode": 206,
    "LastSeen": "2024-01-18T19:02:39.056387-05:00"
  },
  "https://kubernetes.io/": {
    "StatusCode": 206,
    "LastSeen": "2024-01-18T08:52:44.68263-05:00"
  },
  "https://kubernetes.io/blog/2022/12/01/runtime-observability-opentelemetry/": {
    "StatusCode": 206,
    "LastSeen": "2024-01-30T06:02:31.465356-05:00"
  },
  "https://kubernetes.io/docs/concepts/cluster-administration/system-traces/": {
    "StatusCode": 206,
    "LastSeen": "2024-01-18T08:53:40.07228-05:00"
  },
  "https://kubernetes.io/docs/concepts/extend-kubernetes/operator/": {
    "StatusCode": 206,
    "LastSeen": "2024-01-18T19:02:12.432637-05:00"
  },
  "https://kubernetes.io/docs/concepts/overview/components/#kube-apiserver": {
    "StatusCode": 206,
    "LastSeen": "2024-01-30T06:02:36.554203-05:00"
  },
  "https://kubernetes.io/docs/concepts/overview/components/#kubelet": {
    "StatusCode": 206,
    "LastSeen": "2024-01-30T06:02:41.641756-05:00"
  },
  "https://kubernetes.io/docs/concepts/overview/working-with-objects/names/": {
    "StatusCode": 206,
    "LastSeen": "2024-01-18T08:53:40.069451-05:00"
  },
  "https://kubernetes.io/docs/concepts/overview/working-with-objects/namespaces/": {
    "StatusCode": 206,
    "LastSeen": "2024-01-18T08:53:24.244958-05:00"
  },
  "https://kubernetes.io/docs/concepts/services-networking/service/": {
    "StatusCode": 206,
    "LastSeen": "2024-01-30T06:06:10.439014-05:00"
  },
  "https://kubernetes.io/docs/concepts/workloads/controllers/": {
    "StatusCode": 206,
    "LastSeen": "2024-01-18T08:53:50.983105-05:00"
  },
  "https://kubernetes.io/docs/concepts/workloads/controllers/daemonset/": {
    "StatusCode": 206,
    "LastSeen": "2024-01-30T06:06:19.851513-05:00"
  },
  "https://kubernetes.io/docs/concepts/workloads/controllers/deployment/": {
    "StatusCode": 206,
    "LastSeen": "2024-01-30T06:06:47.437232-05:00"
  },
  "https://kubernetes.io/docs/concepts/workloads/controllers/statefulset/": {
    "StatusCode": 206,
    "LastSeen": "2024-01-30T06:06:52.525618-05:00"
  },
  "https://kubernetes.io/docs/concepts/workloads/pods/": {
    "StatusCode": 206,
    "LastSeen": "2024-01-18T08:53:45.825663-05:00"
  },
  "https://kubernetes.io/docs/concepts/workloads/pods/#pod-templates": {
    "StatusCode": 206,
    "LastSeen": "2024-01-18T08:53:56.112657-05:00"
  },
  "https://kubernetes.io/docs/concepts/workloads/pods/downward-api/": {
    "StatusCode": 206,
    "LastSeen": "2024-01-18T19:02:33.934398-05:00"
  },
  "https://kubernetes.io/docs/concepts/workloads/pods/init-containers/": {
    "StatusCode": 206,
    "LastSeen": "2024-01-30T06:06:03.101129-05:00"
  },
  "https://kubernetes.io/docs/contribute/style/style-guide/": {
    "StatusCode": 206,
    "LastSeen": "2024-01-30T16:14:53.147946-05:00"
  },
  "https://kubernetes.io/docs/reference/kubectl/": {
    "StatusCode": 206,
    "LastSeen": "2024-01-30T06:02:57.628168-05:00"
  },
  "https://kubernetes.io/docs/tasks/debug/debug-cluster/resource-usage-monitoring/": {
    "StatusCode": 206,
    "LastSeen": "2024-01-30T06:01:40.735077-05:00"
  },
  "https://kuma.io/": {
    "StatusCode": 206,
    "LastSeen": "2024-04-30T15:56:19.177281+02:00"
  },
  "https://kuma.io/docs/2.7.x/guides/otel-metrics/": {
    "StatusCode": 206,
    "LastSeen": "2024-04-30T15:56:19.48504+02:00"
  },
  "https://kyverno.io/": {
    "StatusCode": 206,
    "LastSeen": "2024-01-30T16:06:10.681585-05:00"
  },
  "https://kyverno.io/docs/monitoring/opentelemetry/": {
    "StatusCode": 206,
    "LastSeen": "2024-01-30T16:06:15.993792-05:00"
  },
  "https://laravel.com/docs/10.x/installation": {
    "StatusCode": 200,
    "LastSeen": "2024-01-30T05:18:34.641048-05:00"
  },
  "https://leancoffee.org": {
    "StatusCode": 206,
    "LastSeen": "2024-01-18T19:07:44.328619-05:00"
  },
  "https://learn.microsoft.com/archive/blogs/askcore/windows-performance-monitor-disk-counters-explained#windows-performance-monitor-disk-counters-explained": {
    "StatusCode": 200,
    "LastSeen": "2024-01-30T16:14:18.163457-05:00"
  },
  "https://learn.microsoft.com/aspnet/core/tutorials/min-web-api": {
    "StatusCode": 200,
    "LastSeen": "2024-01-30T15:25:14.866011-05:00"
  },
  "https://learn.microsoft.com/azure/azure-monitor/app/opentelemetry-enable": {
    "StatusCode": 200,
    "LastSeen": "2024-04-19T15:58:48.039807479Z"
  },
  "https://learn.microsoft.com/azure/event-hubs/event-hubs-about": {
    "StatusCode": 200,
    "LastSeen": "2024-04-04T20:00:42.394166-04:00"
  },
  "https://learn.microsoft.com/azure/service-bus-messaging/message-transfers-locks-settlement#peeklock": {
    "StatusCode": 200,
    "LastSeen": "2024-04-04T20:00:36.37594-04:00"
  },
  "https://learn.microsoft.com/azure/service-bus-messaging/service-bus-messaging-overview": {
    "StatusCode": 200,
    "LastSeen": "2024-04-04T20:00:36.708409-04:00"
  },
  "https://learn.microsoft.com/dotnet/api/microsoft.aspnetcore.diagnostics.iexceptionhandler": {
    "StatusCode": 200,
    "LastSeen": "2024-01-30T16:14:24.003181-05:00"
  },
  "https://learn.microsoft.com/dotnet/api/system.net.endpoint": {
    "StatusCode": 200,
    "LastSeen": "2024-01-30T16:14:23.701401-05:00"
  },
  "https://learn.microsoft.com/dotnet/api/system.net.http.httprequesterror": {
    "StatusCode": 200,
    "LastSeen": "2024-01-30T16:14:23.754781-05:00"
  },
  "https://learn.microsoft.com/dotnet/api/system.net.sockets.socketerror": {
    "StatusCode": 200,
    "LastSeen": "2024-01-30T16:14:18.196332-05:00"
  },
  "https://learn.microsoft.com/en-us/azure/azure-monitor/app/opentelemetry-enable": {
    "StatusCode": 200,
    "LastSeen": "2024-04-23T14:33:24.635286085Z"
  },
  "https://learn.microsoft.com/en-us/dotnet/api/system.reflection.assembly.getentryassembly": {
    "StatusCode": 200,
    "LastSeen": "2024-01-30T15:24:54.805878-05:00"
  },
  "https://learn.microsoft.com/en-us/dotnet/core/deploying/": {
    "StatusCode": 200,
    "LastSeen": "2024-01-30T15:25:16.669441-05:00"
  },
  "https://learn.microsoft.com/en-us/dotnet/core/deploying/#publish-self-contained": {
    "StatusCode": 200,
    "LastSeen": "2024-01-30T15:24:54.534441-05:00"
  },
  "https://learn.microsoft.com/en-us/dotnet/core/rid-catalog": {
    "StatusCode": 200,
    "LastSeen": "2024-01-30T15:25:14.870052-05:00"
  },
  "https://learn.microsoft.com/en-us/dotnet/framework/migration-guide/how-to-determine-which-versions-are-installed#query-the-registry-using-code": {
    "StatusCode": 200,
    "LastSeen": "2024-01-30T16:14:24.784468-05:00"
  },
  "https://learn.microsoft.com/en-us/nuget/resources/check-project-format#check-the-project-format": {
    "StatusCode": 200,
    "LastSeen": "2024-01-30T15:25:09.648079-05:00"
  },
  "https://learn.microsoft.com/rest/api/resources/resources/get-by-id": {
    "StatusCode": 200,
    "LastSeen": "2024-01-30T16:14:24.361664-05:00"
  },
  "https://learn.microsoft.com/windows/win32/api/ws2tcpip/nf-ws2tcpip-getaddrinfo": {
    "StatusCode": 200,
    "LastSeen": "2024-04-04T20:00:38.324091-04:00"
  },
  "https://letsencrypt.org/": {
    "StatusCode": 206,
    "LastSeen": "2024-01-18T19:02:28.807499-05:00"
  },
  "https://lfcla.com/": {
    "StatusCode": 206,
    "LastSeen": "2024-01-18T19:02:14.99689-05:00"
  },
  "https://library.humio.com/falcon-logscale/log-shippers-opentelemetry.html": {
    "StatusCode": 206,
    "LastSeen": "2024-01-18T08:53:56.619947-05:00"
  },
  "https://lightstep.com/": {
    "StatusCode": 200,
    "LastSeen": "2024-01-30T06:06:09.322566-05:00"
  },
  "https://lightstep.com/blog/apm-is-dying-and-thats-okay": {
    "StatusCode": 206,
    "LastSeen": "2024-01-18T19:02:03.897967-05:00"
  },
  "https://lightstep.com/blog/observability-mythbusters-how-hard-is-it-to-get-started-with-opentelemetry": {
    "StatusCode": 206,
    "LastSeen": "2024-01-18T19:02:04.884744-05:00"
  },
  "https://linux.die.net/man/1/base64": {
    "StatusCode": 200,
    "LastSeen": "2024-01-18T19:02:14.910946-05:00"
  },
  "https://locust.io": {
    "StatusCode": 200,
    "LastSeen": "2024-01-18T08:53:04.220109-05:00"
  },
  "https://locust.io/": {
    "StatusCode": 200,
    "LastSeen": "2024-01-18T08:53:04.208962-05:00"
  },
  "https://lookerstudio.google.com/s/tSTKxK1ECeU": {
    "StatusCode": 200,
    "LastSeen": "2024-03-06T14:56:05.033361-05:00"
  },
  "https://loom.com": {
    "StatusCode": 206,
    "LastSeen": "2024-01-30T05:18:46.161548-05:00"
  },
  "https://lu.ma/1w129wgu": {
    "StatusCode": 206,
    "LastSeen": "2024-01-18T20:05:30.465821-05:00"
  },
  "https://man7.org/linux/man-pages/man1/ps.1.html#PROCESS_STATE_CODES": {
    "StatusCode": 206,
    "LastSeen": "2024-01-18T08:53:14.645117-05:00"
  },
  "https://man7.org/linux/man-pages/man2/bind.2.html": {
    "StatusCode": 206,
    "LastSeen": "2024-01-18T08:53:51.112196-05:00"
  },
  "https://man7.org/linux/man-pages/man2/connect.2.html": {
    "StatusCode": 206,
    "LastSeen": "2024-01-18T08:53:04.350898-05:00"
  },
  "https://man7.org/linux/man-pages/man2/getpeername.2.html": {
    "StatusCode": 206,
    "LastSeen": "2024-01-18T08:53:56.849553-05:00"
  },
  "https://man7.org/linux/man-pages/man2/getsockname.2.html": {
    "StatusCode": 206,
    "LastSeen": "2024-01-18T08:54:07.441277-05:00"
  },
  "https://man7.org/linux/man-pages/man3/getaddrinfo.3.html": {
    "StatusCode": 206,
    "LastSeen": "2024-04-04T20:00:36.904671-04:00"
  },
  "https://man7.org/linux/man-pages/man5/proc.5.html": {
    "StatusCode": 206,
    "LastSeen": "2024-01-30T16:04:48.740728-05:00"
  },
  "https://martinfowler.com/bliki/CanaryRelease.html": {
    "StatusCode": 206,
    "LastSeen": "2024-01-18T19:02:52.895666-05:00"
  },
  "https://masstransit.io/documentation/configuration/observability": {
    "StatusCode": 200,
    "LastSeen": "2024-04-23T14:33:28.363350589Z"
  },
  "https://maven.apache.org/": {
    "StatusCode": 206,
    "LastSeen": "2024-02-15T17:43:36.624023547Z"
  },
  "https://maven.apache.org/guides/introduction/introduction-to-dependency-mechanism.html#bill-of-materials-bom-poms": {
    "StatusCode": 206,
    "LastSeen": "2024-01-30T16:15:00.07395-05:00"
  },
  "https://medium.com/cloud-native-daily/how-to-contribute-to-opentelemetry-5962e8b2447e": {
    "StatusCode": 200,
    "LastSeen": "2024-01-30T15:25:07.00961-05:00"
  },
  "https://medium.com/cloud-native-daily/lets-learn-about-otel-python-logging-auto-instrumentation-with-the-otel-operator-663247666570": {
    "StatusCode": 200,
    "LastSeen": "2024-01-30T15:37:16.390474-05:00"
  },
  "https://medium.com/jaegertracing/introducing-native-support-for-opentelemetry-in-jaeger-eb661be8183c": {
    "StatusCode": 200,
    "LastSeen": "2024-01-18T19:02:08.8723-05:00"
  },
  "https://medium.com/opentelemetry": {
    "StatusCode": 200,
    "LastSeen": "2024-01-18T19:02:09.036001-05:00"
  },
  "https://medium.com/opentelemetry/announcing-opentelemetry-python-1-0-4e097562b8e0": {
    "StatusCode": 200,
    "LastSeen": "2024-01-18T19:07:39.363311-05:00"
  },
  "https://medium.com/opentelemetry/announcing-the-2021-opentelemetry-governance-committee-election-26d15c874de7": {
    "StatusCode": 200,
    "LastSeen": "2024-01-18T19:10:40.362703-05:00"
  },
  "https://medium.com/opentelemetry/opentelemetry-c-v1-0-whats-there-and-what-next-67e7392aa239": {
    "StatusCode": 200,
    "LastSeen": "2024-01-18T19:07:39.300697-05:00"
  },
  "https://medium.com/opentelemetry/opentelemetry-collector-achieves-tracing-stability-milestone-80e34cadbbf5": {
    "StatusCode": 200,
    "LastSeen": "2024-01-18T19:07:39.34369-05:00"
  },
  "https://medium.com/opentelemetry/opentelemetry-erlang-elixir-javascript-and-ruby-v1-0-3a0c32e0add4": {
    "StatusCode": 200,
    "LastSeen": "2024-01-18T19:01:59.767457-05:00"
  },
  "https://medium.com/opentelemetry/opentelemetry-governance-committee-explained-860353baba0": {
    "StatusCode": 200,
    "LastSeen": "2024-01-18T19:07:38.982464-05:00"
  },
  "https://medium.com/opentelemetry/opentelemetry-observes-international-womens-day-2021-4493a157f119": {
    "StatusCode": 200,
    "LastSeen": "2024-01-18T19:07:39.428611-05:00"
  },
  "https://medium.com/opentelemetry/opentelemetry-swift-1-0-beta-8f729fd058b2": {
    "StatusCode": 200,
    "LastSeen": "2024-01-18T19:07:39.289396-05:00"
  },
  "https://medium.com/opentelemetry/securing-your-opentelemetry-collector-1a4f9fa5bd6f": {
    "StatusCode": 200,
    "LastSeen": "2024-01-18T19:02:00.157526-05:00"
  },
  "https://medium.com/opentelemetry/trace-based-testing-with-opentelemetry-meet-open-source-malabi-7ca268788aae": {
    "StatusCode": 200,
    "LastSeen": "2024-01-18T19:07:38.99978-05:00"
  },
  "https://medium.com/opentelemetry/using-opentelemetry-auto-instrumentation-agents-in-kubernetes-869ec0f42377": {
    "StatusCode": 200,
    "LastSeen": "2024-01-18T19:02:08.895522-05:00"
  },
  "https://medium.com/opentelemetry/welcome-to-the-incoming-2021-opentelemetry-governance-committee-40b70b9b5f5b": {
    "StatusCode": 200,
    "LastSeen": "2024-01-18T19:07:39.309161-05:00"
  },
  "https://medium.com/opentracing/a-roadmap-to-convergence-b074e5815289": {
    "StatusCode": 200,
    "LastSeen": "2024-01-30T05:18:35.006097-05:00"
  },
  "https://medium.com/opentracing/merging-opentracing-and-opencensus-f0fe9c7ca6f0": {
    "StatusCode": 200,
    "LastSeen": "2024-01-18T20:05:25.49632-05:00"
  },
  "https://medium.com/p/42337e994b63": {
    "StatusCode": 200,
    "LastSeen": "2024-01-18T19:02:09.258083-05:00"
  },
  "https://medium.com/velotio-perspectives/a-comprehensive-tutorial-to-implementing-opentracing-with-jaeger-a01752e1a8ce": {
    "StatusCode": 200,
    "LastSeen": "2024-01-18T08:06:14.054263-05:00"
  },
  "https://microcks.io/": {
    "StatusCode": 206,
    "LastSeen": "2024-03-12T09:44:49.348708+01:00"
  },
  "https://microcks.io/documentation/using/monitoring/": {
    "StatusCode": 206,
    "LastSeen": "2024-03-12T09:44:49.906991+01:00"
  },
  "https://micrometer.io/": {
    "StatusCode": 206,
    "LastSeen": "2024-01-18T19:02:08.769984-05:00"
  },
  "https://mypy.readthedocs.io/en/stable/command_line.html#cmdoption-mypy-namespace-packages": {
    "StatusCode": 200,
    "LastSeen": "2024-01-18T19:02:19.249572-05:00"
  },
  "https://newrelic.com/": {
    "StatusCode": 206,
    "LastSeen": "2024-02-26T10:53:38.368111+01:00"
  },
  "https://newrelic.com/blog/authors/daniel-kim": {
    "StatusCode": 206,
    "LastSeen": "2024-01-18T19:10:48.917326-05:00"
  },
  "https://newrelic.com/blog/best-practices/open-telemetry-tail-sampling": {
    "StatusCode": 206,
    "LastSeen": "2024-01-18T19:10:28.493803-05:00"
  },
  "https://newrelic.com/blog/best-practices/opentelemetry-histograms": {
    "StatusCode": 206,
    "LastSeen": "2024-01-18T19:10:28.513448-05:00"
  },
  "https://newrelic.com/blog/how-to-relic/dude-wheres-my-error": {
    "StatusCode": 206,
    "LastSeen": "2024-03-27T00:26:34.094985195Z"
  },
  "https://newrelic.com/solutions/opentelemetry": {
    "StatusCode": 206,
    "LastSeen": "2024-01-18T19:08:01.196826-05:00"
  },
  "https://nextjs.org/": {
    "StatusCode": 206,
    "LastSeen": "2024-01-18T19:06:20.752927-05:00"
  },
  "https://nextjs.org/docs/app/building-your-application/optimizing/open-telemetry": {
    "StatusCode": 206,
    "LastSeen": "2024-01-30T15:25:12.192795-05:00"
  },
  "https://nextjs.org/docs/app/building-your-application/rendering#fundamentals": {
    "StatusCode": 206,
    "LastSeen": "2024-01-18T19:35:30.459027-05:00"
  },
  "https://nginx.org/": {
    "StatusCode": 206,
    "LastSeen": "2024-01-30T15:25:20.687635-05:00"
  },
  "https://nodejs.org/api/async_context.html#async_context_class_asynclocalstorage": {
    "StatusCode": 200,
    "LastSeen": "2024-01-18T19:10:24.302982-05:00"
  },
  "https://nodejs.org/api/async_hooks.html": {
    "StatusCode": 200,
    "LastSeen": "2024-01-18T19:07:44.913993-05:00"
  },
  "https://nodejs.org/api/cli.html#-r---require-module": {
    "StatusCode": 200,
    "LastSeen": "2024-01-30T06:01:27.910674-05:00"
  },
  "https://nodejs.org/api/perf_hooks.html": {
    "StatusCode": 200,
    "LastSeen": "2024-04-18T10:52:50.937617+02:00"
  },
  "https://nodejs.org/docs/latest/api/globals.html#fetch": {
    "StatusCode": 200,
    "LastSeen": "2024-04-18T10:52:53.71005+02:00"
  },
  "https://nodejs.org/en/": {
    "StatusCode": 206,
    "LastSeen": "2024-01-18T19:10:39.6518-05:00"
  },
  "https://nodejs.org/en/blog/module/service-logging-in-json-with-bunyan/": {
    "StatusCode": 206,
    "LastSeen": "2024-01-18T19:10:50.84564-05:00"
  },
  "https://nodejs.org/en/download/": {
    "StatusCode": 206,
    "LastSeen": "2024-01-18T19:10:24.356808-05:00"
  },
  "https://npmjs.com/package/@autotelic/fastify-opentelemetry": {
    "StatusCode": 200,
    "LastSeen": "2024-01-08T12:17:21.583319+01:00"
  },
  "https://npmjs.com/package/@azure/monitor-opentelemetry-exporter": {
    "StatusCode": 200,
    "LastSeen": "2024-01-08T12:17:00.678026+01:00"
  },
  "https://npmjs.com/package/@cerbos/opentelemetry": {
    "StatusCode": 200,
    "LastSeen": "2024-01-08T12:17:23.493318+01:00"
  },
  "https://npmjs.com/package/@google-cloud/opentelemetry-cloud-monitoring-exporter": {
    "StatusCode": 200,
    "LastSeen": "2024-01-22T14:42:15.520955+01:00"
  },
  "https://npmjs.com/package/@google-cloud/opentelemetry-cloud-trace-exporter": {
    "StatusCode": 200,
    "LastSeen": "2024-01-22T14:42:17.260387+01:00"
  },
  "https://npmjs.com/package/@instana/opentelemetry-exporter": {
    "StatusCode": 200,
    "LastSeen": "2024-01-22T14:42:19.212036+01:00"
  },
  "https://npmjs.com/package/@jenniferplusplus/opentelemetry-instrumentation-bullmq": {
    "StatusCode": 200,
    "LastSeen": "2024-01-11T21:08:41.74881+01:00"
  },
  "https://npmjs.com/package/@jufab/opentelemetry-angular-interceptor": {
    "StatusCode": 200,
    "LastSeen": "2024-01-08T12:17:19.843581+01:00"
  },
  "https://npmjs.com/package/@opentelemetry/exporter-jaeger": {
    "StatusCode": 200,
    "LastSeen": "2024-01-08T12:17:02.210115+01:00"
  },
  "https://npmjs.com/package/@opentelemetry/exporter-prometheus": {
    "StatusCode": 200,
    "LastSeen": "2024-01-22T14:42:21.290751+01:00"
  },
  "https://npmjs.com/package/@opentelemetry/exporter-zipkin": {
    "StatusCode": 200,
    "LastSeen": "2024-01-30T16:14:55.126913-05:00"
  },
  "https://npmjs.com/package/@opentelemetry/instrumentation-amqplib": {
    "StatusCode": 200,
    "LastSeen": "2024-01-08T12:17:18.052325+01:00"
  },
  "https://npmjs.com/package/@opentelemetry/instrumentation-aws-lambda": {
    "StatusCode": 200,
    "LastSeen": "2024-01-11T21:08:39.059075+01:00"
  },
  "https://npmjs.com/package/@opentelemetry/instrumentation-aws-sdk": {
    "StatusCode": 200,
    "LastSeen": "2024-01-11T21:08:39.89973+01:00"
  },
  "https://npmjs.com/package/@opentelemetry/instrumentation-bunyan": {
    "StatusCode": 200,
    "LastSeen": "2024-01-11T21:08:43.455934+01:00"
  },
  "https://npmjs.com/package/@opentelemetry/instrumentation-cassandra-driver": {
    "StatusCode": 200,
    "LastSeen": "2024-01-11T21:08:45.156373+01:00"
  },
  "https://npmjs.com/package/@opentelemetry/instrumentation-connect": {
    "StatusCode": 200,
    "LastSeen": "2024-01-11T21:08:46.858491+01:00"
  },
  "https://npmjs.com/package/@opentelemetry/instrumentation-cucumber": {
    "StatusCode": 200,
    "LastSeen": "2024-01-11T21:08:48.11466+01:00"
  },
  "https://npmjs.com/package/@opentelemetry/instrumentation-dataloader": {
    "StatusCode": 200,
    "LastSeen": "2024-01-11T21:12:05.824679+01:00"
  },
  "https://npmjs.com/package/@opentelemetry/instrumentation-dns": {
    "StatusCode": 200,
    "LastSeen": "2024-01-11T21:12:07.623347+01:00"
  },
  "https://npmjs.com/package/@opentelemetry/instrumentation-document-load": {
    "StatusCode": 200,
    "LastSeen": "2024-01-11T21:12:09.393079+01:00"
  },
  "https://npmjs.com/package/@opentelemetry/instrumentation-express": {
    "StatusCode": 200,
    "LastSeen": "2024-01-11T21:12:11.136393+01:00"
  },
  "https://npmjs.com/package/@opentelemetry/instrumentation-fastify": {
    "StatusCode": 200,
    "LastSeen": "2024-01-11T21:12:12.888226+01:00"
  },
  "https://npmjs.com/package/@opentelemetry/instrumentation-fetch": {
    "StatusCode": 200,
    "LastSeen": "2024-01-22T14:34:38.514203+01:00"
  },
  "https://npmjs.com/package/@opentelemetry/instrumentation-fs": {
    "StatusCode": 200,
    "LastSeen": "2024-01-11T21:12:14.640209+01:00"
  },
  "https://npmjs.com/package/@opentelemetry/instrumentation-generic-pool": {
    "StatusCode": 200,
    "LastSeen": "2024-01-11T21:12:16.375879+01:00"
  },
  "https://npmjs.com/package/@opentelemetry/instrumentation-graphql": {
    "StatusCode": 200,
    "LastSeen": "2024-01-11T21:17:44.227062+01:00"
  },
  "https://npmjs.com/package/@opentelemetry/instrumentation-grpc": {
    "StatusCode": 200,
    "LastSeen": "2024-01-22T14:34:43.208453+01:00"
  },
  "https://npmjs.com/package/@opentelemetry/instrumentation-hapi": {
    "StatusCode": 200,
    "LastSeen": "2024-01-11T21:17:45.899542+01:00"
  },
  "https://npmjs.com/package/@opentelemetry/instrumentation-http": {
    "StatusCode": 200,
    "LastSeen": "2024-01-22T14:34:45.372242+01:00"
  },
  "https://npmjs.com/package/@opentelemetry/instrumentation-ioredis": {
    "StatusCode": 200,
    "LastSeen": "2024-01-11T21:17:47.625135+01:00"
  },
  "https://npmjs.com/package/@opentelemetry/instrumentation-knex": {
    "StatusCode": 200,
    "LastSeen": "2024-01-11T21:17:49.355613+01:00"
  },
  "https://npmjs.com/package/@opentelemetry/instrumentation-koa": {
    "StatusCode": 200,
    "LastSeen": "2024-01-11T21:17:51.092482+01:00"
  },
  "https://npmjs.com/package/@opentelemetry/instrumentation-long-task": {
    "StatusCode": 200,
    "LastSeen": "2024-01-11T21:17:53.091885+01:00"
  },
  "https://npmjs.com/package/@opentelemetry/instrumentation-lru-memoizer": {
    "StatusCode": 200,
    "LastSeen": "2024-01-11T21:17:54.82301+01:00"
  },
  "https://npmjs.com/package/@opentelemetry/instrumentation-memcached": {
    "StatusCode": 200,
    "LastSeen": "2024-01-15T09:43:06.219663+01:00"
  },
  "https://npmjs.com/package/@opentelemetry/instrumentation-mongodb": {
    "StatusCode": 200,
    "LastSeen": "2024-01-15T09:43:07.447507+01:00"
  },
  "https://npmjs.com/package/@opentelemetry/instrumentation-mongoose": {
    "StatusCode": 200,
    "LastSeen": "2024-01-15T09:43:09.136225+01:00"
  },
  "https://npmjs.com/package/@opentelemetry/instrumentation-mysql": {
    "StatusCode": 200,
    "LastSeen": "2024-01-15T09:43:10.784684+01:00"
  },
  "https://npmjs.com/package/@opentelemetry/instrumentation-mysql2": {
    "StatusCode": 200,
    "LastSeen": "2024-01-15T09:43:12.582621+01:00"
  },
  "https://npmjs.com/package/@opentelemetry/instrumentation-nestjs-core": {
    "StatusCode": 200,
    "LastSeen": "2024-01-15T09:43:14.274695+01:00"
  },
  "https://npmjs.com/package/@opentelemetry/instrumentation-net": {
    "StatusCode": 200,
    "LastSeen": "2024-01-15T09:43:15.638315+01:00"
  },
  "https://npmjs.com/package/@opentelemetry/instrumentation-pg": {
    "StatusCode": 200,
    "LastSeen": "2024-01-15T09:52:51.087224+01:00"
  },
  "https://npmjs.com/package/@opentelemetry/instrumentation-pino": {
    "StatusCode": 200,
    "LastSeen": "2024-01-15T09:52:54.593604+01:00"
  },
  "https://npmjs.com/package/@opentelemetry/instrumentation-redis": {
    "StatusCode": 200,
    "LastSeen": "2024-01-15T09:52:56.97762+01:00"
  },
  "https://npmjs.com/package/@opentelemetry/instrumentation-redis-4": {
    "StatusCode": 200,
    "LastSeen": "2024-01-15T09:52:59.545073+01:00"
  },
  "https://npmjs.com/package/@opentelemetry/instrumentation-restify": {
    "StatusCode": 200,
    "LastSeen": "2024-01-15T09:52:52.871638+01:00"
  },
  "https://npmjs.com/package/@opentelemetry/instrumentation-router": {
    "StatusCode": 200,
    "LastSeen": "2024-01-15T11:08:26.460933+01:00"
  },
  "https://npmjs.com/package/@opentelemetry/instrumentation-runtime-node": {
    "StatusCode": 200,
    "LastSeen": "2024-04-18T10:52:53.07175+02:00"
  },
  "https://npmjs.com/package/@opentelemetry/instrumentation-socket.io": {
    "StatusCode": 200,
    "LastSeen": "2024-01-15T11:08:28.151807+01:00"
  },
  "https://npmjs.com/package/@opentelemetry/instrumentation-tedious": {
    "StatusCode": 200,
    "LastSeen": "2024-01-15T11:08:29.855822+01:00"
  },
  "https://npmjs.com/package/@opentelemetry/instrumentation-undici": {
    "StatusCode": 200,
    "LastSeen": "2024-04-18T10:59:58.377585+02:00"
  },
  "https://npmjs.com/package/@opentelemetry/instrumentation-user-interaction": {
    "StatusCode": 200,
    "LastSeen": "2024-01-15T11:08:31.830172+01:00"
  },
  "https://npmjs.com/package/@opentelemetry/instrumentation-winston": {
    "StatusCode": 200,
    "LastSeen": "2024-01-15T11:08:33.674123+01:00"
  },
  "https://npmjs.com/package/@opentelemetry/instrumentation-xml-http-request": {
    "StatusCode": 200,
    "LastSeen": "2024-01-22T14:34:54.750136+01:00"
  },
  "https://npmjs.com/package/@opentelemetry/plugin-react-load": {
    "StatusCode": 200,
    "LastSeen": "2024-01-22T14:34:50.646184+01:00"
  },
  "https://npmjs.com/package/@opentelemetry/resource-detector-alibaba-cloud": {
    "StatusCode": 200,
    "LastSeen": "2024-01-22T14:42:23.145103+01:00"
  },
  "https://npmjs.com/package/@opentelemetry/resource-detector-aws": {
    "StatusCode": 200,
    "LastSeen": "2024-01-22T14:42:24.737158+01:00"
  },
  "https://npmjs.com/package/@opentelemetry/resource-detector-azure": {
    "StatusCode": 200,
    "LastSeen": "2024-01-22T14:42:26.578492+01:00"
  },
  "https://npmjs.com/package/@opentelemetry/resource-detector-container": {
    "StatusCode": 200,
    "LastSeen": "2024-01-22T14:44:49.657355+01:00"
  },
  "https://npmjs.com/package/@opentelemetry/resource-detector-gcp": {
    "StatusCode": 200,
    "LastSeen": "2024-01-22T14:44:51.611027+01:00"
  },
  "https://npmjs.com/package/@opentelemetry/resource-detector-github": {
    "StatusCode": 200,
    "LastSeen": "2024-01-22T14:44:53.473059+01:00"
  },
  "https://npmjs.com/package/@opentelemetry/resource-detector-instana": {
    "StatusCode": 200,
    "LastSeen": "2024-01-22T14:44:55.070684+01:00"
  },
  "https://npmjs.com/package/@prisma/instrumentation": {
    "StatusCode": 200,
    "LastSeen": "2024-01-22T14:34:48.66209+01:00"
  },
  "https://npmjs.com/package/opentelemetry-instrumentation-remix": {
    "StatusCode": 200,
    "LastSeen": "2024-01-22T14:34:52.350494+01:00"
  },
  "https://o11y.news": {
    "StatusCode": 206,
    "LastSeen": "2024-01-18T19:10:29.899332-05:00"
  },
  "https://o11y.news/2023-03-13/#opentelemetry-connectors": {
    "StatusCode": 206,
    "LastSeen": "2024-01-30T05:18:29.229033-05:00"
  },
  "https://oatpp.io/": {
    "StatusCode": 200,
    "LastSeen": "2024-02-09T11:48:44.205582+01:00"
  },
  "https://observiq.com/blog/what-are-connectors-in-opentelemetry/": {
    "StatusCode": 206,
    "LastSeen": "2024-01-30T06:06:02.410999-05:00"
  },
  "https://one.bonree.com/open/document/187": {
    "StatusCode": 206,
    "LastSeen": "2024-04-02T09:45:50.142295155Z"
  },
  "https://oneuptime.com/product/apm": {
    "StatusCode": 200,
    "LastSeen": "2024-02-24T22:10:38.147777993Z"
  },
  "https://open-telemetry.github.io/opentelemetry-collector-contrib/benchmarks/loadtests/": {
    "StatusCode": 206,
    "LastSeen": "2024-01-30T06:06:08.329927-05:00"
  },
  "https://open-telemetry.github.io/opentelemetry-collector-contrib/benchmarks/loadtests/data.js": {
    "StatusCode": 206,
    "LastSeen": "2024-01-30T06:06:19.154418-05:00"
  },
  "https://open-telemetry.github.io/opentelemetry-java/benchmarks/": {
    "StatusCode": 206,
    "LastSeen": "2024-01-30T16:15:04.041244-05:00"
  },
  "https://open-telemetry.github.io/opentelemetry-js/benchmarks/": {
    "StatusCode": 206,
    "LastSeen": "2024-01-30T16:15:09.534451-05:00"
  },
  "https://open-telemetry.github.io/opentelemetry-js/benchmarks/data.js": {
    "StatusCode": 206,
    "LastSeen": "2024-01-30T16:04:59.684021-05:00"
  },
  "https://open-telemetry.github.io/opentelemetry-js/classes/_opentelemetry_api.ContextAPI.html": {
    "StatusCode": 206,
    "LastSeen": "2024-01-18T19:07:28.680974-05:00"
  },
  "https://open-telemetry.github.io/opentelemetry-js/interfaces/_opentelemetry_api.Tracer.html#startActiveSpan": {
    "StatusCode": 206,
    "LastSeen": "2024-01-30T06:06:08.253674-05:00"
  },
  "https://open-telemetry.github.io/opentelemetry-js/interfaces/_opentelemetry_api.Tracer.html#startSpan": {
    "StatusCode": 206,
    "LastSeen": "2024-01-30T06:06:02.389958-05:00"
  },
  "https://open-telemetry.github.io/opentelemetry-js/interfaces/_opentelemetry_sdk_trace_base.SpanExporter.html": {
    "StatusCode": 206,
    "LastSeen": "2024-01-30T16:05:22.694888-05:00"
  },
  "https://open-telemetry.github.io/opentelemetry-python/benchmarks/data.js": {
    "StatusCode": 206,
    "LastSeen": "2024-01-10T11:27:53.867156-08:00"
  },
  "https://open.spotify.com/episode/5YrBEsXoJV3UjrHRrLRqBP": {
    "StatusCode": 200,
    "LastSeen": "2024-01-30T15:37:15.579021-05:00"
  },
  "https://open.spotify.com/episode/7ww8y3fy49MgEbcyFGvsNV": {
    "StatusCode": 200,
    "LastSeen": "2024-01-30T15:37:09.980309-05:00"
  },
  "https://open.spotify.com/show/4ZI6pQwChwm4sVULdtHFMe": {
    "StatusCode": 200,
    "LastSeen": "2024-01-30T15:37:21.465525-05:00"
  },
  "https://open.substack.com/pub/geekingoutpodcast/p/opentelemetry-collector-anti-patterns": {
    "StatusCode": 200,
    "LastSeen": "2024-02-26T15:05:23.506868-05:00"
  },
  "https://opencensus.io": {
    "StatusCode": 206,
    "LastSeen": "2024-01-18T19:07:33.722102-05:00"
  },
  "https://opencensus.io/": {
    "StatusCode": 206,
    "LastSeen": "2024-01-18T19:07:18.147338-05:00"
  },
  "https://opencontainers.org/": {
    "StatusCode": 206,
    "LastSeen": "2024-01-30T16:03:38.301664-05:00"
  },
  "https://openfeature.dev": {
    "StatusCode": 206,
    "LastSeen": "2024-02-27T10:05:20.149319-05:00"
  },
  "https://openfeature.dev/": {
    "StatusCode": 206,
    "LastSeen": "2024-01-30T16:06:32.46557-05:00"
  },
  "https://openid.net/specs/openid-connect-core-1_0.html#IDToken": {
    "StatusCode": 206,
    "LastSeen": "2024-01-18T19:08:05.648675-05:00"
  },
  "https://openmetrics.io/": {
    "StatusCode": 206,
    "LastSeen": "2024-01-18T19:07:18.197228-05:00"
  },
  "https://openobserve.ai/docs/ingestion/logs/otlp/": {
    "StatusCode": 206,
    "LastSeen": "2024-01-08T11:23:56.881901528Z"
  },
  "https://opensearch.org/": {
    "StatusCode": 206,
    "LastSeen": "2024-01-30T16:14:45.056945-05:00"
  },
  "https://opensearch.org/docs/latest/data-prepper/index/": {
    "StatusCode": 206,
    "LastSeen": "2024-01-30T16:14:58.880711-05:00"
  },
  "https://opentelemetry-cpp.readthedocs.io/en/latest/otel_docs/classopentelemetry_1_1sdk_1_1trace_1_1SpanExporter.html": {
    "StatusCode": 200,
    "LastSeen": "2024-02-14T16:43:04.418679+01:00"
  },
  "https://opentelemetry-cpp.readthedocs.io/en/latest/otel_docs/namespace_opentelemetry__metrics.html": {
    "StatusCode": 200,
    "LastSeen": "2024-01-18T19:10:51.712509-05:00"
  },
  "https://opentelemetry-cpp.readthedocs.io/en/latest/otel_docs/namespace_opentelemetry__sdk__metrics.html": {
    "StatusCode": 200,
    "LastSeen": "2024-01-18T19:10:56.945255-05:00"
  },
  "https://opentelemetry-cpp.readthedocs.io/en/latest/otel_docs/namespace_opentelemetry__sdk__trace.html": {
    "StatusCode": 200,
    "LastSeen": "2024-01-18T19:10:45.50193-05:00"
  },
  "https://opentelemetry-cpp.readthedocs.io/en/latest/otel_docs/namespace_opentelemetry__trace.html": {
    "StatusCode": 200,
    "LastSeen": "2024-01-18T19:10:25.874892-05:00"
  },
  "https://opentelemetry-python-contrib.readthedocs.io/en/latest/instrumentation/logging/logging.html": {
    "StatusCode": 200,
    "LastSeen": "2024-01-30T16:15:09.905013-05:00"
  },
  "https://opentelemetry-python.readthedocs.io/en/latest/_modules/opentelemetry/sdk/trace.html#Span.record_exception": {
    "StatusCode": 200,
    "LastSeen": "2024-03-27T00:26:39.534637612Z"
  },
  "https://opentelemetry-python.readthedocs.io/en/latest/api/metrics.html": {
    "StatusCode": 200,
    "LastSeen": "2024-01-18T19:07:50.251993-05:00"
  },
  "https://opentelemetry-python.readthedocs.io/en/latest/api/trace.html": {
    "StatusCode": 200,
    "LastSeen": "2024-01-18T19:07:28.723366-05:00"
  },
  "https://opentelemetry-python.readthedocs.io/en/latest/examples/logs/README.html": {
    "StatusCode": 200,
    "LastSeen": "2024-01-30T16:15:15.462303-05:00"
  },
  "https://opentelemetry-python.readthedocs.io/en/latest/index.html": {
    "StatusCode": 200,
    "LastSeen": "2024-01-18T19:07:44.849662-05:00"
  },
  "https://opentelemetry-python.readthedocs.io/en/latest/sdk/metrics.html": {
    "StatusCode": 200,
    "LastSeen": "2024-01-18T19:07:55.623312-05:00"
  },
  "https://opentelemetry-python.readthedocs.io/en/latest/sdk/trace.export.html#opentelemetry.sdk.trace.export.SpanExporter": {
    "StatusCode": 200,
    "LastSeen": "2024-01-30T16:15:05.361186-05:00"
  },
  "https://opentelemetry-python.readthedocs.io/en/latest/sdk/trace.html": {
    "StatusCode": 200,
    "LastSeen": "2024-01-18T19:07:45.042224-05:00"
  },
  "https://opentelemetry-python.readthedocs.io/en/stable/examples/metrics/instruments/README.html": {
    "StatusCode": 200,
    "LastSeen": "2024-01-18T19:55:35.520107-05:00"
  },
  "https://opentelemetry-python.readthedocs.io/en/stable/shim/opentracing_shim/opentracing_shim.html": {
    "StatusCode": 200,
    "LastSeen": "2024-01-18T19:10:45.688096-05:00"
  },
  "https://opentelemetry.devstats.cncf.io/d/5/companies-table": {
    "StatusCode": 200,
    "LastSeen": "2024-01-18T19:10:46.648192-05:00"
  },
  "https://opentelemetry.devstats.cncf.io/d/7/companies-contributing-in-repository-groups": {
    "StatusCode": 200,
    "LastSeen": "2024-01-18T19:10:34.980569-05:00"
  },
  "https://opentelemetry.devstats.cncf.io/d/74/contributions-chart": {
    "StatusCode": 200,
    "LastSeen": "2024-01-18T19:10:29.742486-05:00"
  },
  "https://opentelemetry.devstats.cncf.io/d/8/dashboards": {
    "StatusCode": 200,
    "LastSeen": "2024-01-18T19:07:12.98586-05:00"
  },
  "https://opentelemetry.io": {
    "StatusCode": 206,
    "LastSeen": "2024-03-19T10:16:59.755536357Z"
  },
<<<<<<< HEAD
  "https://opentelemetry.io/community/end-user/": {
    "StatusCode": 206,
    "LastSeen": "2024-05-08T10:07:08.093713+02:00"
=======
  "https://opentelemetry.io/blog/2024/otel-collector-anti-patterns/": {
    "StatusCode": 206,
    "LastSeen": "2024-05-06T07:53:28.679391-07:00"
  },
  "https://opentelemetry.io/blog/2024/scaling-collectors/": {
    "StatusCode": 206,
    "LastSeen": "2024-05-06T07:53:28.903161-07:00"
>>>>>>> ab886b10
  },
  "https://opentelemetry.io/docs/collector": {
    "StatusCode": 206,
    "LastSeen": "2024-02-23T22:55:03.656226-05:00"
  },
  "https://opentelemetry.io/docs/collector/": {
    "StatusCode": 206,
    "LastSeen": "2024-02-23T22:55:04.244864-05:00"
  },
  "https://opentelemetry.io/docs/collector/#when-to-use-a-collector": {
    "StatusCode": 206,
    "LastSeen": "2024-02-23T22:55:04.48411-05:00"
  },
  "https://opentelemetry.io/docs/collector/configuration/#connectors": {
    "StatusCode": 206,
    "LastSeen": "2024-02-23T22:55:05.306982-05:00"
  },
  "https://opentelemetry.io/docs/collector/configuration/#exporters": {
    "StatusCode": 206,
    "LastSeen": "2024-02-23T22:55:06.037446-05:00"
  },
  "https://opentelemetry.io/docs/collector/configuration/#processors": {
    "StatusCode": 206,
    "LastSeen": "2024-02-23T22:55:05.754871-05:00"
  },
  "https://opentelemetry.io/docs/collector/configuration/#receivers": {
    "StatusCode": 206,
    "LastSeen": "2024-02-23T22:55:05.518086-05:00"
  },
  "https://opentelemetry.io/docs/collector/configuration/#service-extensions": {
    "StatusCode": 206,
    "LastSeen": "2024-02-23T22:55:05.132379-05:00"
  },
  "https://opentelemetry.io/docs/collector/custom-collector/": {
    "StatusCode": 206,
    "LastSeen": "2024-02-23T22:55:06.360327-05:00"
  },
  "https://opentelemetry.io/docs/collector/deployment/agent/": {
    "StatusCode": 206,
    "LastSeen": "2024-02-23T22:55:04.712097-05:00"
  },
  "https://opentelemetry.io/docs/collector/deployment/gateway/": {
    "StatusCode": 206,
    "LastSeen": "2024-02-23T22:55:04.939057-05:00"
  },
  "https://opentelemetry.io/docs/collector/deployment/no-collector/": {
    "StatusCode": 206,
    "LastSeen": "2024-02-23T22:55:04.014798-05:00"
  },
  "https://opentelemetry.io/docs/specs/otel/protocol": {
    "StatusCode": 206,
    "LastSeen": "2024-02-24T14:33:05.630341-08:00"
  },
  "https://opentelemetry.io/ecosystem/integrations/": {
    "StatusCode": 206,
    "LastSeen": "2024-03-19T10:16:49.992495889Z"
  },
  "https://opentracing.io": {
    "StatusCode": 206,
    "LastSeen": "2024-01-18T19:07:33.813401-05:00"
  },
  "https://operatorhub.io/operator/opentelemetry-operator": {
    "StatusCode": 206,
    "LastSeen": "2024-01-18T19:10:45.627677-05:00"
  },
  "https://osi-model.com/application-layer/": {
    "StatusCode": 206,
    "LastSeen": "2024-01-30T05:18:01.252456-05:00"
  },
  "https://osi-model.com/network-layer/": {
    "StatusCode": 206,
    "LastSeen": "2024-01-30T05:18:07.623523-05:00"
  },
  "https://osi-model.com/transport-layer/": {
    "StatusCode": 206,
    "LastSeen": "2024-01-30T05:18:06.990448-05:00"
  },
  "https://osquery.io/": {
    "StatusCode": 206,
    "LastSeen": "2024-01-19T13:15:33.481201+01:00"
  },
  "https://otterize.com/": {
    "StatusCode": 200,
    "LastSeen": "2024-01-30T16:15:04.230377-05:00"
  },
  "https://packagist.org/": {
    "StatusCode": 200,
    "LastSeen": "2024-01-18T19:55:57.133094-05:00"
  },
  "https://packagist.org/packages/google/protobuf": {
    "StatusCode": 200,
    "LastSeen": "2024-01-18T19:56:42.198417-05:00"
  },
  "https://packagist.org/packages/open-telemetry/": {
    "StatusCode": 200,
    "LastSeen": "2024-01-18T19:56:47.421682-05:00"
  },
  "https://packagist.org/packages/open-telemetry/exporter-otlp": {
    "StatusCode": 200,
    "LastSeen": "2024-01-19T13:15:35.109449+01:00"
  },
  "https://packagist.org/packages/open-telemetry/exporter-zipkin": {
    "StatusCode": 200,
    "LastSeen": "2024-01-08T12:17:02.477812+01:00"
  },
  "https://packagist.org/packages/open-telemetry/opentelemetry-auto-codeigniter": {
    "StatusCode": 200,
    "LastSeen": "2024-01-19T13:15:35.481102+01:00"
  },
  "https://packagist.org/packages/open-telemetry/opentelemetry-auto-ext-amqp": {
    "StatusCode": 200,
    "LastSeen": "2024-01-19T13:15:35.677617+01:00"
  },
  "https://packagist.org/packages/open-telemetry/opentelemetry-auto-guzzle": {
    "StatusCode": 200,
    "LastSeen": "2024-01-19T13:15:35.857673+01:00"
  },
  "https://packagist.org/packages/open-telemetry/opentelemetry-auto-http-async": {
    "StatusCode": 200,
    "LastSeen": "2024-01-19T13:15:36.021472+01:00"
  },
  "https://packagist.org/packages/open-telemetry/opentelemetry-auto-io": {
    "StatusCode": 200,
    "LastSeen": "2024-01-19T13:15:36.186109+01:00"
  },
  "https://packagist.org/packages/open-telemetry/opentelemetry-auto-laravel": {
    "StatusCode": 200,
    "LastSeen": "2024-01-19T13:15:36.345674+01:00"
  },
  "https://packagist.org/packages/open-telemetry/opentelemetry-auto-mongodb": {
    "StatusCode": 200,
    "LastSeen": "2024-01-19T13:15:36.494434+01:00"
  },
  "https://packagist.org/packages/open-telemetry/opentelemetry-auto-openai-php": {
    "StatusCode": 200,
    "LastSeen": "2024-02-05T17:24:31.062504+01:00"
  },
  "https://packagist.org/packages/open-telemetry/opentelemetry-auto-pdo": {
    "StatusCode": 200,
    "LastSeen": "2024-01-19T13:15:36.643467+01:00"
  },
  "https://packagist.org/packages/open-telemetry/opentelemetry-auto-psr14": {
    "StatusCode": 200,
    "LastSeen": "2024-01-19T13:15:36.810113+01:00"
  },
  "https://packagist.org/packages/open-telemetry/opentelemetry-auto-psr15": {
    "StatusCode": 200,
    "LastSeen": "2024-01-19T13:15:36.979713+01:00"
  },
  "https://packagist.org/packages/open-telemetry/opentelemetry-auto-psr16": {
    "StatusCode": 200,
    "LastSeen": "2024-04-18T10:52:54.145856+02:00"
  },
  "https://packagist.org/packages/open-telemetry/opentelemetry-auto-psr18": {
    "StatusCode": 200,
    "LastSeen": "2024-01-19T13:15:37.164154+01:00"
  },
  "https://packagist.org/packages/open-telemetry/opentelemetry-auto-psr3": {
    "StatusCode": 200,
    "LastSeen": "2024-01-19T13:15:37.331332+01:00"
  },
  "https://packagist.org/packages/open-telemetry/opentelemetry-auto-slim": {
    "StatusCode": 200,
    "LastSeen": "2024-01-19T13:15:37.510707+01:00"
  },
  "https://packagist.org/packages/open-telemetry/opentelemetry-auto-symfony": {
    "StatusCode": 200,
    "LastSeen": "2024-01-19T13:15:37.679627+01:00"
  },
  "https://packagist.org/packages/open-telemetry/opentelemetry-auto-wordpress": {
    "StatusCode": 200,
    "LastSeen": "2024-01-19T13:15:37.844675+01:00"
  },
  "https://packagist.org/packages/open-telemetry/opentelemetry-auto-yii": {
    "StatusCode": 200,
    "LastSeen": "2024-01-19T13:15:38.02111+01:00"
  },
  "https://packagist.org/packages/open-telemetry/opentelemetry-instrumentation-installer": {
    "StatusCode": 200,
    "LastSeen": "2024-01-30T05:18:40.240568-05:00"
  },
  "https://packagist.org/packages/open-telemetry/opentelemetry-logger-monolog": {
    "StatusCode": 200,
    "LastSeen": "2024-01-30T06:01:24.263372-05:00"
  },
  "https://packagist.org/packages/open-telemetry/sdk": {
    "StatusCode": 200,
    "LastSeen": "2024-01-30T06:06:02.615456-05:00"
  },
  "https://packagist.org/packages/openai-php/client": {
    "StatusCode": 200,
    "LastSeen": "2024-02-05T17:24:30.23375+01:00"
  },
  "https://packagist.org/providers/php-http/async-client-implementation": {
    "StatusCode": 200,
    "LastSeen": "2024-01-18T19:56:08.488354-05:00"
  },
  "https://packagist.org/providers/psr/http-factory-implementation": {
    "StatusCode": 200,
    "LastSeen": "2024-01-18T19:56:03.162515-05:00"
  },
  "https://packagist.org/search/": {
    "StatusCode": 200,
    "LastSeen": "2024-01-18T19:10:45.338096-05:00"
  },
  "https://parceljs.org/": {
    "StatusCode": 206,
    "LastSeen": "2024-01-18T19:10:51.533172-05:00"
  },
  "https://parquet.apache.org/": {
    "StatusCode": 206,
    "LastSeen": "2024-01-30T16:15:42.782908-05:00"
  },
  "https://pecl.php.net/": {
    "StatusCode": 206,
    "LastSeen": "2024-01-30T06:01:28.978481-05:00"
  },
  "https://pecl.php.net/package/opentelemetry": {
    "StatusCode": 200,
    "LastSeen": "2024-01-30T15:25:27.390971-05:00"
  },
  "https://pip.pypa.io/en/stable/reference/pip_install/#editable-installs": {
    "StatusCode": 200,
    "LastSeen": "2024-01-18T19:07:28.767134-05:00"
  },
  "https://pkg.go.dev/cmd/go#hdr-Environment_variables": {
    "StatusCode": 200,
    "LastSeen": "2024-01-16T09:38:27.962889-05:00"
  },
  "https://pkg.go.dev/database/sql": {
    "StatusCode": 200,
    "LastSeen": "2024-02-24T14:33:03.76582-08:00"
  },
  "https://pkg.go.dev/database/sql#DB": {
    "StatusCode": 200,
    "LastSeen": "2024-02-24T14:33:06.1255-08:00"
  },
  "https://pkg.go.dev/database/sql#Open": {
    "StatusCode": 200,
    "LastSeen": "2024-02-24T14:33:05.81433-08:00"
  },
  "https://pkg.go.dev/github.com/Cyprinus12138/otelgin": {
    "StatusCode": 200,
    "LastSeen": "2024-03-28T22:25:37.464813884+08:00"
  },
  "https://pkg.go.dev/github.com/XSAM/otelsql": {
    "StatusCode": 200,
    "LastSeen": "2024-01-08T12:17:16.696764+01:00"
  },
  "https://pkg.go.dev/github.com/XSAM/otelsql#Open": {
    "StatusCode": 200,
    "LastSeen": "2024-02-24T14:33:05.95303-08:00"
  },
  "https://pkg.go.dev/github.com/XSAM/otelsql#pkg-examples": {
    "StatusCode": 200,
    "LastSeen": "2024-02-24T14:33:06.29193-08:00"
  },
  "https://pkg.go.dev/github.com/dnwe/otelsarama": {
    "StatusCode": 200,
    "LastSeen": "2024-01-25T12:26:12.14544959Z"
  },
  "https://pkg.go.dev/github.com/mitchellh/mapstructure": {
    "StatusCode": 200,
    "LastSeen": "2024-01-30T06:06:09.278325-05:00"
  },
  "https://pkg.go.dev/github.com/open-telemetry/opentelemetry-collector-contrib/exporter/alertmanagerexporter": {
    "StatusCode": 200,
    "LastSeen": "2024-01-08T12:15:28.289532+01:00"
  },
  "https://pkg.go.dev/github.com/open-telemetry/opentelemetry-collector-contrib/exporter/alibabacloudlogserviceexporter": {
    "StatusCode": 200,
    "LastSeen": "2024-01-08T12:15:28.755164+01:00"
  },
  "https://pkg.go.dev/github.com/open-telemetry/opentelemetry-collector-contrib/exporter/awscloudwatchlogsexporter": {
    "StatusCode": 200,
    "LastSeen": "2024-01-08T12:15:31.167875+01:00"
  },
  "https://pkg.go.dev/github.com/open-telemetry/opentelemetry-collector-contrib/exporter/awsemfexporter": {
    "StatusCode": 200,
    "LastSeen": "2024-01-08T12:15:32.755043+01:00"
  },
  "https://pkg.go.dev/github.com/open-telemetry/opentelemetry-collector-contrib/exporter/awss3exporter": {
    "StatusCode": 200,
    "LastSeen": "2024-01-08T12:15:34.164238+01:00"
  },
  "https://pkg.go.dev/github.com/open-telemetry/opentelemetry-collector-contrib/exporter/awsxrayexporter": {
    "StatusCode": 200,
    "LastSeen": "2024-01-08T12:15:30.433561+01:00"
  },
  "https://pkg.go.dev/github.com/open-telemetry/opentelemetry-collector-contrib/exporter/azuredataexplorerexporter": {
    "StatusCode": 200,
    "LastSeen": "2024-01-08T12:15:35.616261+01:00"
  },
  "https://pkg.go.dev/github.com/open-telemetry/opentelemetry-collector-contrib/exporter/azuremonitorexporter": {
    "StatusCode": 200,
    "LastSeen": "2024-01-08T12:15:35.130891+01:00"
  },
  "https://pkg.go.dev/github.com/open-telemetry/opentelemetry-collector-contrib/exporter/carbonexporter": {
    "StatusCode": 200,
    "LastSeen": "2024-01-08T12:15:35.907279+01:00"
  },
  "https://pkg.go.dev/github.com/open-telemetry/opentelemetry-collector-contrib/exporter/cassandraexporter": {
    "StatusCode": 200,
    "LastSeen": "2024-01-08T12:15:36.382262+01:00"
  },
  "https://pkg.go.dev/github.com/open-telemetry/opentelemetry-collector-contrib/exporter/clickhouseexporter": {
    "StatusCode": 200,
    "LastSeen": "2024-01-08T12:15:36.85192+01:00"
  },
  "https://pkg.go.dev/github.com/open-telemetry/opentelemetry-collector-contrib/exporter/coralogixexporter": {
    "StatusCode": 200,
    "LastSeen": "2024-01-08T12:15:37.48954+01:00"
  },
  "https://pkg.go.dev/github.com/open-telemetry/opentelemetry-collector-contrib/exporter/datadogexporter": {
    "StatusCode": 200,
    "LastSeen": "2024-01-08T12:15:38.667647+01:00"
  },
  "https://pkg.go.dev/github.com/open-telemetry/opentelemetry-collector-contrib/exporter/datasetexporter": {
    "StatusCode": 200,
    "LastSeen": "2024-01-08T12:15:39.076757+01:00"
  },
  "https://pkg.go.dev/github.com/open-telemetry/opentelemetry-collector-contrib/exporter/dynatraceexporter": {
    "StatusCode": 200,
    "LastSeen": "2024-01-08T12:15:39.382554+01:00"
  },
  "https://pkg.go.dev/github.com/open-telemetry/opentelemetry-collector-contrib/exporter/elasticsearchexporter": {
    "StatusCode": 200,
    "LastSeen": "2024-01-08T12:15:39.789984+01:00"
  },
  "https://pkg.go.dev/github.com/open-telemetry/opentelemetry-collector-contrib/exporter/f5cloudexporter": {
    "StatusCode": 200,
    "LastSeen": "2024-01-08T12:15:40.31607+01:00"
  },
  "https://pkg.go.dev/github.com/open-telemetry/opentelemetry-collector-contrib/exporter/fileexporter": {
    "StatusCode": 200,
    "LastSeen": "2024-01-08T12:15:40.724176+01:00"
  },
  "https://pkg.go.dev/github.com/open-telemetry/opentelemetry-collector-contrib/exporter/googlecloudexporter": {
    "StatusCode": 200,
    "LastSeen": "2024-01-08T12:15:41.07108+01:00"
  },
  "https://pkg.go.dev/github.com/open-telemetry/opentelemetry-collector-contrib/exporter/googlecloudpubsubexporter": {
    "StatusCode": 200,
    "LastSeen": "2024-01-08T12:15:41.411422+01:00"
  },
  "https://pkg.go.dev/github.com/open-telemetry/opentelemetry-collector-contrib/exporter/googlemanagedprometheusexporter": {
    "StatusCode": 200,
    "LastSeen": "2024-01-08T12:15:42.29472+01:00"
  },
  "https://pkg.go.dev/github.com/open-telemetry/opentelemetry-collector-contrib/exporter/honeycombmarkerexporter": {
    "StatusCode": 200,
    "LastSeen": "2024-01-08T12:15:42.688706+01:00"
  },
  "https://pkg.go.dev/github.com/open-telemetry/opentelemetry-collector-contrib/exporter/influxdbexporter": {
    "StatusCode": 200,
    "LastSeen": "2024-01-08T12:15:43.216092+01:00"
  },
  "https://pkg.go.dev/github.com/open-telemetry/opentelemetry-collector-contrib/exporter/instanaexporter": {
    "StatusCode": 200,
    "LastSeen": "2024-01-08T12:15:43.543663+01:00"
  },
  "https://pkg.go.dev/github.com/open-telemetry/opentelemetry-collector-contrib/exporter/kafkaexporter": {
    "StatusCode": 200,
    "LastSeen": "2024-01-08T12:15:43.802543+01:00"
  },
  "https://pkg.go.dev/github.com/open-telemetry/opentelemetry-collector-contrib/exporter/kineticaexporter": {
    "StatusCode": 200,
    "LastSeen": "2024-01-08T12:15:44.141473+01:00"
  },
  "https://pkg.go.dev/github.com/open-telemetry/opentelemetry-collector-contrib/exporter/loadbalancingexporter": {
    "StatusCode": 200,
    "LastSeen": "2024-01-08T12:15:44.674569+01:00"
  },
  "https://pkg.go.dev/github.com/open-telemetry/opentelemetry-collector-contrib/exporter/logicmonitorexporter": {
    "StatusCode": 200,
    "LastSeen": "2024-01-08T12:15:45.041299+01:00"
  },
  "https://pkg.go.dev/github.com/open-telemetry/opentelemetry-collector-contrib/exporter/logzioexporter": {
    "StatusCode": 200,
    "LastSeen": "2024-01-08T12:15:45.343569+01:00"
  },
  "https://pkg.go.dev/github.com/open-telemetry/opentelemetry-collector-contrib/exporter/lokiexporter": {
    "StatusCode": 200,
    "LastSeen": "2024-01-08T12:15:45.786391+01:00"
  },
  "https://pkg.go.dev/github.com/open-telemetry/opentelemetry-collector-contrib/exporter/mezmoexporter": {
    "StatusCode": 200,
    "LastSeen": "2024-01-08T12:15:46.288301+01:00"
  },
  "https://pkg.go.dev/github.com/open-telemetry/opentelemetry-collector-contrib/exporter/opencensusexporter": {
    "StatusCode": 200,
    "LastSeen": "2024-01-08T12:15:46.618998+01:00"
  },
  "https://pkg.go.dev/github.com/open-telemetry/opentelemetry-collector-contrib/exporter/opensearchexporter": {
    "StatusCode": 200,
    "LastSeen": "2024-01-08T12:15:46.902637+01:00"
  },
  "https://pkg.go.dev/github.com/open-telemetry/opentelemetry-collector-contrib/exporter/otelarrowexporter": {
    "StatusCode": 200,
    "LastSeen": "2024-02-05T17:24:23.49557+01:00"
  },
  "https://pkg.go.dev/github.com/open-telemetry/opentelemetry-collector-contrib/exporter/prometheusexporter": {
    "StatusCode": 200,
    "LastSeen": "2024-01-08T12:15:47.271108+01:00"
  },
  "https://pkg.go.dev/github.com/open-telemetry/opentelemetry-collector-contrib/exporter/prometheusremotewriteexporter": {
    "StatusCode": 200,
    "LastSeen": "2024-01-08T12:15:48.178973+01:00"
  },
  "https://pkg.go.dev/github.com/open-telemetry/opentelemetry-collector-contrib/exporter/pulsarexporter": {
    "StatusCode": 200,
    "LastSeen": "2024-01-08T12:15:48.644086+01:00"
  },
  "https://pkg.go.dev/github.com/open-telemetry/opentelemetry-collector-contrib/exporter/rabbitmqexporter": {
    "StatusCode": 200,
    "LastSeen": "2024-04-18T10:52:41.513572+02:00"
  },
  "https://pkg.go.dev/github.com/open-telemetry/opentelemetry-collector-contrib/exporter/sapmexporter": {
    "StatusCode": 200,
    "LastSeen": "2024-01-08T12:15:48.96771+01:00"
  },
  "https://pkg.go.dev/github.com/open-telemetry/opentelemetry-collector-contrib/exporter/sentryexporter": {
    "StatusCode": 200,
    "LastSeen": "2024-01-08T12:15:49.933559+01:00"
  },
  "https://pkg.go.dev/github.com/open-telemetry/opentelemetry-collector-contrib/exporter/signalfxexporter": {
    "StatusCode": 200,
    "LastSeen": "2024-01-08T12:15:50.397104+01:00"
  },
  "https://pkg.go.dev/github.com/open-telemetry/opentelemetry-collector-contrib/exporter/skywalkingexporter": {
    "StatusCode": 200,
    "LastSeen": "2024-01-08T12:15:50.829942+01:00"
  },
  "https://pkg.go.dev/github.com/open-telemetry/opentelemetry-collector-contrib/exporter/splunkhecexporter": {
    "StatusCode": 200,
    "LastSeen": "2024-01-08T12:15:51.2708+01:00"
  },
  "https://pkg.go.dev/github.com/open-telemetry/opentelemetry-collector-contrib/exporter/sumologicexporter": {
    "StatusCode": 200,
    "LastSeen": "2024-01-08T12:15:51.772877+01:00"
  },
  "https://pkg.go.dev/github.com/open-telemetry/opentelemetry-collector-contrib/exporter/syslogexporter": {
    "StatusCode": 200,
    "LastSeen": "2024-01-08T12:15:52.147833+01:00"
  },
  "https://pkg.go.dev/github.com/open-telemetry/opentelemetry-collector-contrib/exporter/tanzuobservabilityexporter": {
    "StatusCode": 200,
    "LastSeen": "2024-01-08T12:15:52.550274+01:00"
  },
  "https://pkg.go.dev/github.com/open-telemetry/opentelemetry-collector-contrib/exporter/tencentcloudlogserviceexporter": {
    "StatusCode": 200,
    "LastSeen": "2024-01-08T12:15:52.997273+01:00"
  },
  "https://pkg.go.dev/github.com/open-telemetry/opentelemetry-collector-contrib/exporter/zipkinexporter": {
    "StatusCode": 200,
    "LastSeen": "2024-01-08T12:15:53.29617+01:00"
  },
  "https://pkg.go.dev/github.com/open-telemetry/opentelemetry-collector-contrib/extension/ackextension": {
    "StatusCode": 200,
    "LastSeen": "2024-04-18T10:52:42.492159+02:00"
  },
  "https://pkg.go.dev/github.com/open-telemetry/opentelemetry-collector-contrib/extension/asapauthextension": {
    "StatusCode": 200,
    "LastSeen": "2024-01-08T12:15:53.592567+01:00"
  },
  "https://pkg.go.dev/github.com/open-telemetry/opentelemetry-collector-contrib/extension/basicauthextension": {
    "StatusCode": 200,
    "LastSeen": "2024-01-08T12:15:53.942766+01:00"
  },
  "https://pkg.go.dev/github.com/open-telemetry/opentelemetry-collector-contrib/extension/bearertokenauthextension": {
    "StatusCode": 200,
    "LastSeen": "2024-01-08T12:15:54.298376+01:00"
  },
  "https://pkg.go.dev/github.com/open-telemetry/opentelemetry-collector-contrib/extension/encoding": {
    "StatusCode": 200,
    "LastSeen": "2024-01-08T12:15:54.593894+01:00"
  },
  "https://pkg.go.dev/github.com/open-telemetry/opentelemetry-collector-contrib/extension/googleclientauthextension": {
    "StatusCode": 200,
    "LastSeen": "2024-04-18T10:59:50.120996+02:00"
  },
  "https://pkg.go.dev/github.com/open-telemetry/opentelemetry-collector-contrib/extension/headerssetterextension": {
    "StatusCode": 200,
    "LastSeen": "2024-01-08T12:15:55.080979+01:00"
  },
  "https://pkg.go.dev/github.com/open-telemetry/opentelemetry-collector-contrib/extension/healthcheckextension": {
    "StatusCode": 200,
    "LastSeen": "2024-01-08T12:15:55.604+01:00"
  },
  "https://pkg.go.dev/github.com/open-telemetry/opentelemetry-collector-contrib/extension/httpforwarder": {
    "StatusCode": 200,
    "LastSeen": "2024-01-08T12:15:55.902358+01:00"
  },
  "https://pkg.go.dev/github.com/open-telemetry/opentelemetry-collector-contrib/extension/httpforwarderextension": {
    "StatusCode": 200,
    "LastSeen": "2024-04-20T15:42:40.997100599Z"
  },
  "https://pkg.go.dev/github.com/open-telemetry/opentelemetry-collector-contrib/extension/jaegerremotesampling": {
    "StatusCode": 200,
    "LastSeen": "2024-01-08T12:15:56.204017+01:00"
  },
  "https://pkg.go.dev/github.com/open-telemetry/opentelemetry-collector-contrib/extension/oauth2clientauthextension": {
    "StatusCode": 200,
    "LastSeen": "2024-01-08T12:15:56.606365+01:00"
  },
  "https://pkg.go.dev/github.com/open-telemetry/opentelemetry-collector-contrib/extension/oidcauthextension": {
    "StatusCode": 200,
    "LastSeen": "2024-01-08T12:15:57.111759+01:00"
  },
  "https://pkg.go.dev/github.com/open-telemetry/opentelemetry-collector-contrib/extension/opampextension": {
    "StatusCode": 200,
    "LastSeen": "2024-01-08T12:15:57.558049+01:00"
  },
  "https://pkg.go.dev/github.com/open-telemetry/opentelemetry-collector-contrib/extension/pprofextension": {
    "StatusCode": 200,
    "LastSeen": "2024-01-08T12:15:58.005382+01:00"
  },
  "https://pkg.go.dev/github.com/open-telemetry/opentelemetry-collector-contrib/extension/remotetapextension": {
    "StatusCode": 200,
    "LastSeen": "2024-01-08T12:15:58.382964+01:00"
  },
  "https://pkg.go.dev/github.com/open-telemetry/opentelemetry-collector-contrib/extension/sigv4authextension": {
    "StatusCode": 200,
    "LastSeen": "2024-01-08T12:15:58.781435+01:00"
  },
  "https://pkg.go.dev/github.com/open-telemetry/opentelemetry-collector-contrib/extension/solarwindsapmsettingsextension": {
    "StatusCode": 200,
    "LastSeen": "2024-02-05T17:24:24.214319+01:00"
  },
  "https://pkg.go.dev/github.com/open-telemetry/opentelemetry-collector-contrib/extension/sumologicextension": {
    "StatusCode": 200,
    "LastSeen": "2024-04-18T10:52:43.668863+02:00"
  },
  "https://pkg.go.dev/github.com/open-telemetry/opentelemetry-collector-contrib/processor/attributesprocessor": {
    "StatusCode": 200,
    "LastSeen": "2024-01-08T12:15:59.158+01:00"
  },
  "https://pkg.go.dev/github.com/open-telemetry/opentelemetry-collector-contrib/processor/cumulativetodeltaprocessor": {
    "StatusCode": 200,
    "LastSeen": "2024-01-08T12:15:59.669526+01:00"
  },
  "https://pkg.go.dev/github.com/open-telemetry/opentelemetry-collector-contrib/processor/datadogprocessor": {
    "StatusCode": 200,
    "LastSeen": "2024-01-08T12:16:00.083615+01:00"
  },
  "https://pkg.go.dev/github.com/open-telemetry/opentelemetry-collector-contrib/processor/deltatocumulativeprocessor": {
    "StatusCode": 200,
    "LastSeen": "2024-02-05T17:24:25.808954+01:00"
  },
  "https://pkg.go.dev/github.com/open-telemetry/opentelemetry-collector-contrib/processor/deltatorateprocessor": {
    "StatusCode": 200,
    "LastSeen": "2024-01-08T12:16:00.533052+01:00"
  },
  "https://pkg.go.dev/github.com/open-telemetry/opentelemetry-collector-contrib/processor/filterprocessor": {
    "StatusCode": 200,
    "LastSeen": "2024-01-08T12:16:00.881649+01:00"
  },
  "https://pkg.go.dev/github.com/open-telemetry/opentelemetry-collector-contrib/processor/groupbyattrsprocessor": {
    "StatusCode": 200,
    "LastSeen": "2024-01-08T12:16:02.105171+01:00"
  },
  "https://pkg.go.dev/github.com/open-telemetry/opentelemetry-collector-contrib/processor/groupbytraceprocessor": {
    "StatusCode": 200,
    "LastSeen": "2024-01-08T12:16:01.685466+01:00"
  },
  "https://pkg.go.dev/github.com/open-telemetry/opentelemetry-collector-contrib/processor/intervalprocessor": {
    "StatusCode": 200,
    "LastSeen": "2024-02-05T17:24:26.847627+01:00"
  },
  "https://pkg.go.dev/github.com/open-telemetry/opentelemetry-collector-contrib/processor/k8sattributesprocessor": {
    "StatusCode": 200,
    "LastSeen": "2024-01-18T19:09:38.133401-05:00"
  },
  "https://pkg.go.dev/github.com/open-telemetry/opentelemetry-collector-contrib/processor/k8sattributesprocessor#hdr-RBAC": {
    "StatusCode": 200,
    "LastSeen": "2024-01-18T19:07:33.989766-05:00"
  },
  "https://pkg.go.dev/github.com/open-telemetry/opentelemetry-collector-contrib/processor/k8sprocessor": {
    "StatusCode": 200,
    "LastSeen": "2024-01-18T19:07:23.484569-05:00"
  },
  "https://pkg.go.dev/github.com/open-telemetry/opentelemetry-collector-contrib/processor/logstransformprocessor": {
    "StatusCode": 200,
    "LastSeen": "2024-01-08T12:16:02.529095+01:00"
  },
  "https://pkg.go.dev/github.com/open-telemetry/opentelemetry-collector-contrib/processor/metricsgenerationprocessor": {
    "StatusCode": 200,
    "LastSeen": "2024-01-08T12:16:03.552411+01:00"
  },
  "https://pkg.go.dev/github.com/open-telemetry/opentelemetry-collector-contrib/processor/metricstransformprocessor": {
    "StatusCode": 200,
    "LastSeen": "2024-01-08T12:16:03.06727+01:00"
  },
  "https://pkg.go.dev/github.com/open-telemetry/opentelemetry-collector-contrib/processor/probabilisticsamplerprocessor": {
    "StatusCode": 200,
    "LastSeen": "2024-01-08T12:16:03.902467+01:00"
  },
  "https://pkg.go.dev/github.com/open-telemetry/opentelemetry-collector-contrib/processor/redactionprocessor": {
    "StatusCode": 200,
    "LastSeen": "2024-01-08T12:16:04.313958+01:00"
  },
  "https://pkg.go.dev/github.com/open-telemetry/opentelemetry-collector-contrib/processor/remotetapprocessor": {
    "StatusCode": 200,
    "LastSeen": "2024-01-08T12:16:04.60957+01:00"
  },
  "https://pkg.go.dev/github.com/open-telemetry/opentelemetry-collector-contrib/processor/resourcedetectionprocessor": {
    "StatusCode": 200,
    "LastSeen": "2024-01-08T12:16:05.287053+01:00"
  },
  "https://pkg.go.dev/github.com/open-telemetry/opentelemetry-collector-contrib/processor/resourceprocessor": {
    "StatusCode": 200,
    "LastSeen": "2024-01-08T12:16:04.791259+01:00"
  },
  "https://pkg.go.dev/github.com/open-telemetry/opentelemetry-collector-contrib/processor/routingprocessor": {
    "StatusCode": 200,
    "LastSeen": "2024-01-08T12:16:06.020352+01:00"
  },
  "https://pkg.go.dev/github.com/open-telemetry/opentelemetry-collector-contrib/processor/schemaprocessor": {
    "StatusCode": 200,
    "LastSeen": "2024-01-08T12:16:06.319911+01:00"
  },
  "https://pkg.go.dev/github.com/open-telemetry/opentelemetry-collector-contrib/processor/servicegraphprocessor": {
    "StatusCode": 200,
    "LastSeen": "2024-01-08T12:16:06.657299+01:00"
  },
  "https://pkg.go.dev/github.com/open-telemetry/opentelemetry-collector-contrib/processor/spanmetricsprocessor": {
    "StatusCode": 200,
    "LastSeen": "2024-01-08T12:16:07.359544+01:00"
  },
  "https://pkg.go.dev/github.com/open-telemetry/opentelemetry-collector-contrib/processor/spanprocessor": {
    "StatusCode": 200,
    "LastSeen": "2024-01-08T12:16:07.031012+01:00"
  },
  "https://pkg.go.dev/github.com/open-telemetry/opentelemetry-collector-contrib/processor/sumologicprocessor": {
    "StatusCode": 200,
    "LastSeen": "2024-01-08T12:16:07.896378+01:00"
  },
  "https://pkg.go.dev/github.com/open-telemetry/opentelemetry-collector-contrib/processor/tailsamplingprocessor": {
    "StatusCode": 200,
    "LastSeen": "2024-01-08T12:16:08.451989+01:00"
  },
  "https://pkg.go.dev/github.com/open-telemetry/opentelemetry-collector-contrib/processor/transformprocessor": {
    "StatusCode": 200,
    "LastSeen": "2024-01-08T12:16:08.924269+01:00"
  },
  "https://pkg.go.dev/github.com/open-telemetry/opentelemetry-collector-contrib/receiver/activedirectorydsreceiver": {
    "StatusCode": 200,
    "LastSeen": "2024-01-08T12:16:09.366942+01:00"
  },
  "https://pkg.go.dev/github.com/open-telemetry/opentelemetry-collector-contrib/receiver/aerospikereceiver": {
    "StatusCode": 200,
    "LastSeen": "2024-01-08T12:16:09.81236+01:00"
  },
  "https://pkg.go.dev/github.com/open-telemetry/opentelemetry-collector-contrib/receiver/apachereceiver": {
    "StatusCode": 200,
    "LastSeen": "2024-01-08T12:16:10.274399+01:00"
  },
  "https://pkg.go.dev/github.com/open-telemetry/opentelemetry-collector-contrib/receiver/apachesparkreceiver": {
    "StatusCode": 200,
    "LastSeen": "2024-01-08T12:16:10.580314+01:00"
  },
  "https://pkg.go.dev/github.com/open-telemetry/opentelemetry-collector-contrib/receiver/awscloudwatchmetricsreceiver": {
    "StatusCode": 200,
    "LastSeen": "2024-01-08T12:16:12.236877+01:00"
  },
  "https://pkg.go.dev/github.com/open-telemetry/opentelemetry-collector-contrib/receiver/awscloudwatchreceiver": {
    "StatusCode": 200,
    "LastSeen": "2024-01-08T12:16:11.789876+01:00"
  },
  "https://pkg.go.dev/github.com/open-telemetry/opentelemetry-collector-contrib/receiver/awscontainerinsightreceiver": {
    "StatusCode": 200,
    "LastSeen": "2024-01-08T12:16:13.179306+01:00"
  },
  "https://pkg.go.dev/github.com/open-telemetry/opentelemetry-collector-contrib/receiver/awsecscontainermetricsreceiver": {
    "StatusCode": 200,
    "LastSeen": "2024-01-08T12:16:10.931453+01:00"
  },
  "https://pkg.go.dev/github.com/open-telemetry/opentelemetry-collector-contrib/receiver/awsfirehosereceiver": {
    "StatusCode": 200,
    "LastSeen": "2024-01-08T12:16:13.469744+01:00"
  },
  "https://pkg.go.dev/github.com/open-telemetry/opentelemetry-collector-contrib/receiver/awss3receiver": {
    "StatusCode": 200,
    "LastSeen": "2024-04-18T10:52:46.332437+02:00"
  },
  "https://pkg.go.dev/github.com/open-telemetry/opentelemetry-collector-contrib/receiver/awsxrayreceiver": {
    "StatusCode": 200,
    "LastSeen": "2024-01-08T12:16:11.377253+01:00"
  },
  "https://pkg.go.dev/github.com/open-telemetry/opentelemetry-collector-contrib/receiver/azureblobreceiver": {
    "StatusCode": 200,
    "LastSeen": "2024-01-08T12:16:14.021815+01:00"
  },
  "https://pkg.go.dev/github.com/open-telemetry/opentelemetry-collector-contrib/receiver/azureeventhubreceiver": {
    "StatusCode": 200,
    "LastSeen": "2024-01-08T12:16:14.530649+01:00"
  },
  "https://pkg.go.dev/github.com/open-telemetry/opentelemetry-collector-contrib/receiver/azuremonitorreceiver": {
    "StatusCode": 200,
    "LastSeen": "2024-01-08T12:16:14.987567+01:00"
  },
  "https://pkg.go.dev/github.com/open-telemetry/opentelemetry-collector-contrib/receiver/bigipreceiver": {
    "StatusCode": 200,
    "LastSeen": "2024-01-08T12:16:15.318503+01:00"
  },
  "https://pkg.go.dev/github.com/open-telemetry/opentelemetry-collector-contrib/receiver/carbonreceiver": {
    "StatusCode": 200,
    "LastSeen": "2024-01-08T12:16:15.709993+01:00"
  },
  "https://pkg.go.dev/github.com/open-telemetry/opentelemetry-collector-contrib/receiver/chronyreceiver": {
    "StatusCode": 200,
    "LastSeen": "2024-01-08T12:16:16.14302+01:00"
  },
  "https://pkg.go.dev/github.com/open-telemetry/opentelemetry-collector-contrib/receiver/cloudflarereceiver": {
    "StatusCode": 200,
    "LastSeen": "2024-01-08T12:16:16.532752+01:00"
  },
  "https://pkg.go.dev/github.com/open-telemetry/opentelemetry-collector-contrib/receiver/cloudfoundryreceiver": {
    "StatusCode": 200,
    "LastSeen": "2024-01-08T12:16:16.977481+01:00"
  },
  "https://pkg.go.dev/github.com/open-telemetry/opentelemetry-collector-contrib/receiver/collectdreceiver": {
    "StatusCode": 200,
    "LastSeen": "2024-01-08T12:16:17.295301+01:00"
  },
  "https://pkg.go.dev/github.com/open-telemetry/opentelemetry-collector-contrib/receiver/couchdbreceiver": {
    "StatusCode": 200,
    "LastSeen": "2024-01-08T12:16:17.677524+01:00"
  },
  "https://pkg.go.dev/github.com/open-telemetry/opentelemetry-collector-contrib/receiver/datadogreceiver": {
    "StatusCode": 200,
    "LastSeen": "2024-01-08T12:16:18.957475+01:00"
  },
  "https://pkg.go.dev/github.com/open-telemetry/opentelemetry-collector-contrib/receiver/dockerstatsreceiver": {
    "StatusCode": 200,
    "LastSeen": "2024-01-08T12:16:19.296603+01:00"
  },
  "https://pkg.go.dev/github.com/open-telemetry/opentelemetry-collector-contrib/receiver/elasticsearchreceiver": {
    "StatusCode": 200,
    "LastSeen": "2024-01-08T12:16:19.605437+01:00"
  },
  "https://pkg.go.dev/github.com/open-telemetry/opentelemetry-collector-contrib/receiver/expvarreceiver": {
    "StatusCode": 200,
    "LastSeen": "2024-01-08T12:16:19.916686+01:00"
  },
  "https://pkg.go.dev/github.com/open-telemetry/opentelemetry-collector-contrib/receiver/filelogreceiver": {
    "StatusCode": 200,
    "LastSeen": "2024-01-08T12:16:20.768869+01:00"
  },
  "https://pkg.go.dev/github.com/open-telemetry/opentelemetry-collector-contrib/receiver/filereceiver": {
    "StatusCode": 200,
    "LastSeen": "2024-01-08T12:16:20.345664+01:00"
  },
  "https://pkg.go.dev/github.com/open-telemetry/opentelemetry-collector-contrib/receiver/filestatsreceiver": {
    "StatusCode": 200,
    "LastSeen": "2024-01-08T12:16:21.069153+01:00"
  },
  "https://pkg.go.dev/github.com/open-telemetry/opentelemetry-collector-contrib/receiver/flinkmetricsreceiver": {
    "StatusCode": 200,
    "LastSeen": "2024-01-08T12:16:21.529179+01:00"
  },
  "https://pkg.go.dev/github.com/open-telemetry/opentelemetry-collector-contrib/receiver/fluentforwardreceiver": {
    "StatusCode": 200,
    "LastSeen": "2024-01-08T12:16:21.924037+01:00"
  },
  "https://pkg.go.dev/github.com/open-telemetry/opentelemetry-collector-contrib/receiver/gitproviderreceiver": {
    "StatusCode": 200,
    "LastSeen": "2024-01-08T12:16:22.302263+01:00"
  },
  "https://pkg.go.dev/github.com/open-telemetry/opentelemetry-collector-contrib/receiver/googlecloudpubsubreceiver": {
    "StatusCode": 200,
    "LastSeen": "2024-01-08T12:16:22.891847+01:00"
  },
  "https://pkg.go.dev/github.com/open-telemetry/opentelemetry-collector-contrib/receiver/googlecloudspannerreceiver": {
    "StatusCode": 200,
    "LastSeen": "2024-01-08T12:16:23.209323+01:00"
  },
  "https://pkg.go.dev/github.com/open-telemetry/opentelemetry-collector-contrib/receiver/haproxyreceiver": {
    "StatusCode": 200,
    "LastSeen": "2024-01-08T12:16:24.344712+01:00"
  },
  "https://pkg.go.dev/github.com/open-telemetry/opentelemetry-collector-contrib/receiver/hostmetricsreceiver": {
    "StatusCode": 200,
    "LastSeen": "2024-01-08T12:16:24.834543+01:00"
  },
  "https://pkg.go.dev/github.com/open-telemetry/opentelemetry-collector-contrib/receiver/httpcheckreceiver": {
    "StatusCode": 200,
    "LastSeen": "2024-01-08T12:16:25.215875+01:00"
  },
  "https://pkg.go.dev/github.com/open-telemetry/opentelemetry-collector-contrib/receiver/iisreceiver": {
    "StatusCode": 200,
    "LastSeen": "2024-01-08T12:16:25.95575+01:00"
  },
  "https://pkg.go.dev/github.com/open-telemetry/opentelemetry-collector-contrib/receiver/influxdbreceiver": {
    "StatusCode": 200,
    "LastSeen": "2024-01-08T12:16:26.319012+01:00"
  },
  "https://pkg.go.dev/github.com/open-telemetry/opentelemetry-collector-contrib/receiver/jaegerreceiver": {
    "StatusCode": 200,
    "LastSeen": "2024-01-08T12:16:26.605186+01:00"
  },
  "https://pkg.go.dev/github.com/open-telemetry/opentelemetry-collector-contrib/receiver/jmxreceiver": {
    "StatusCode": 200,
    "LastSeen": "2024-01-08T12:16:27.03827+01:00"
  },
  "https://pkg.go.dev/github.com/open-telemetry/opentelemetry-collector-contrib/receiver/journaldreceiver": {
    "StatusCode": 200,
    "LastSeen": "2024-01-08T12:16:27.334809+01:00"
  },
  "https://pkg.go.dev/github.com/open-telemetry/opentelemetry-collector-contrib/receiver/k8sclusterreceiver": {
    "StatusCode": 200,
    "LastSeen": "2024-01-08T12:16:27.678189+01:00"
  },
  "https://pkg.go.dev/github.com/open-telemetry/opentelemetry-collector-contrib/receiver/k8seventsreceiver": {
    "StatusCode": 200,
    "LastSeen": "2024-01-08T12:16:28.076462+01:00"
  },
  "https://pkg.go.dev/github.com/open-telemetry/opentelemetry-collector-contrib/receiver/k8sobjectsreceiver": {
    "StatusCode": 200,
    "LastSeen": "2024-01-08T12:16:28.565339+01:00"
  },
  "https://pkg.go.dev/github.com/open-telemetry/opentelemetry-collector-contrib/receiver/kafkametricsreceiver": {
    "StatusCode": 200,
    "LastSeen": "2024-01-08T12:16:30.962575+01:00"
  },
  "https://pkg.go.dev/github.com/open-telemetry/opentelemetry-collector-contrib/receiver/kafkareceiver": {
    "StatusCode": 200,
    "LastSeen": "2024-01-08T12:16:30.548313+01:00"
  },
  "https://pkg.go.dev/github.com/open-telemetry/opentelemetry-collector-contrib/receiver/kubeletstatsreceiver": {
    "StatusCode": 200,
    "LastSeen": "2024-01-08T12:16:31.502653+01:00"
  },
  "https://pkg.go.dev/github.com/open-telemetry/opentelemetry-collector-contrib/receiver/lokireceiver": {
    "StatusCode": 200,
    "LastSeen": "2024-01-08T12:16:31.790302+01:00"
  },
  "https://pkg.go.dev/github.com/open-telemetry/opentelemetry-collector-contrib/receiver/memcachedreceiver": {
    "StatusCode": 200,
    "LastSeen": "2024-01-08T12:16:32.217011+01:00"
  },
  "https://pkg.go.dev/github.com/open-telemetry/opentelemetry-collector-contrib/receiver/mongodbatlasreceiver": {
    "StatusCode": 200,
    "LastSeen": "2024-01-08T12:16:33.08707+01:00"
  },
  "https://pkg.go.dev/github.com/open-telemetry/opentelemetry-collector-contrib/receiver/mongodbreceiver": {
    "StatusCode": 200,
    "LastSeen": "2024-01-08T12:16:32.60777+01:00"
  },
  "https://pkg.go.dev/github.com/open-telemetry/opentelemetry-collector-contrib/receiver/mysqlreceiver": {
    "StatusCode": 200,
    "LastSeen": "2024-01-08T12:16:33.497762+01:00"
  },
  "https://pkg.go.dev/github.com/open-telemetry/opentelemetry-collector-contrib/receiver/namedpipereceiver": {
    "StatusCode": 200,
    "LastSeen": "2024-01-19T13:15:32.107267+01:00"
  },
  "https://pkg.go.dev/github.com/open-telemetry/opentelemetry-collector-contrib/receiver/nginxreceiver": {
    "StatusCode": 200,
    "LastSeen": "2024-01-08T12:16:34.039723+01:00"
  },
  "https://pkg.go.dev/github.com/open-telemetry/opentelemetry-collector-contrib/receiver/nsxtreceiver": {
    "StatusCode": 200,
    "LastSeen": "2024-01-08T12:16:34.437256+01:00"
  },
  "https://pkg.go.dev/github.com/open-telemetry/opentelemetry-collector-contrib/receiver/opencensusreceiver": {
    "StatusCode": 200,
    "LastSeen": "2024-01-08T12:16:34.849763+01:00"
  },
  "https://pkg.go.dev/github.com/open-telemetry/opentelemetry-collector-contrib/receiver/oracledbreceiver": {
    "StatusCode": 200,
    "LastSeen": "2024-01-08T12:16:35.319616+01:00"
  },
  "https://pkg.go.dev/github.com/open-telemetry/opentelemetry-collector-contrib/receiver/osqueryreceiver": {
    "StatusCode": 200,
    "LastSeen": "2024-01-19T13:15:33.894429+01:00"
  },
  "https://pkg.go.dev/github.com/open-telemetry/opentelemetry-collector-contrib/receiver/otelarrowreceiver": {
    "StatusCode": 200,
    "LastSeen": "2024-04-18T10:52:48.70354+02:00"
  },
  "https://pkg.go.dev/github.com/open-telemetry/opentelemetry-collector-contrib/receiver/otlpjsonfilereceiver": {
    "StatusCode": 200,
    "LastSeen": "2024-01-08T12:16:35.726108+01:00"
  },
  "https://pkg.go.dev/github.com/open-telemetry/opentelemetry-collector-contrib/receiver/podmanreceiver": {
    "StatusCode": 200,
    "LastSeen": "2024-01-08T12:16:36.128751+01:00"
  },
  "https://pkg.go.dev/github.com/open-telemetry/opentelemetry-collector-contrib/receiver/postgresqlreceiver": {
    "StatusCode": 200,
    "LastSeen": "2024-01-08T12:16:36.526546+01:00"
  },
  "https://pkg.go.dev/github.com/open-telemetry/opentelemetry-collector-contrib/receiver/prometheusreceiver": {
    "StatusCode": 200,
    "LastSeen": "2024-01-08T12:16:37.030993+01:00"
  },
  "https://pkg.go.dev/github.com/open-telemetry/opentelemetry-collector-contrib/receiver/pulsarreceiver": {
    "StatusCode": 200,
    "LastSeen": "2024-01-08T12:16:37.477089+01:00"
  },
  "https://pkg.go.dev/github.com/open-telemetry/opentelemetry-collector-contrib/receiver/purefareceiver": {
    "StatusCode": 200,
    "LastSeen": "2024-01-08T12:16:37.827552+01:00"
  },
  "https://pkg.go.dev/github.com/open-telemetry/opentelemetry-collector-contrib/receiver/purefbreceiver": {
    "StatusCode": 200,
    "LastSeen": "2024-01-08T12:16:38.43319+01:00"
  },
  "https://pkg.go.dev/github.com/open-telemetry/opentelemetry-collector-contrib/receiver/rabbitmqreceiver": {
    "StatusCode": 200,
    "LastSeen": "2024-01-08T12:16:39.252097+01:00"
  },
  "https://pkg.go.dev/github.com/open-telemetry/opentelemetry-collector-contrib/receiver/receivercreator": {
    "StatusCode": 200,
    "LastSeen": "2024-01-08T12:16:39.724339+01:00"
  },
  "https://pkg.go.dev/github.com/open-telemetry/opentelemetry-collector-contrib/receiver/redisreceiver": {
    "StatusCode": 200,
    "LastSeen": "2024-01-08T12:16:40.142055+01:00"
  },
  "https://pkg.go.dev/github.com/open-telemetry/opentelemetry-collector-contrib/receiver/riakreceiver": {
    "StatusCode": 200,
    "LastSeen": "2024-01-08T12:16:40.667766+01:00"
  },
  "https://pkg.go.dev/github.com/open-telemetry/opentelemetry-collector-contrib/receiver/saphanareceiver": {
    "StatusCode": 200,
    "LastSeen": "2024-01-08T12:16:40.977949+01:00"
  },
  "https://pkg.go.dev/github.com/open-telemetry/opentelemetry-collector-contrib/receiver/sapmreceiver": {
    "StatusCode": 200,
    "LastSeen": "2024-01-08T12:16:41.412687+01:00"
  },
  "https://pkg.go.dev/github.com/open-telemetry/opentelemetry-collector-contrib/receiver/signalfxreceiver": {
    "StatusCode": 200,
    "LastSeen": "2024-01-08T12:16:41.817392+01:00"
  },
  "https://pkg.go.dev/github.com/open-telemetry/opentelemetry-collector-contrib/receiver/simpleprometheusreceiver": {
    "StatusCode": 200,
    "LastSeen": "2024-01-08T12:16:42.233397+01:00"
  },
  "https://pkg.go.dev/github.com/open-telemetry/opentelemetry-collector-contrib/receiver/skywalkingreceiver": {
    "StatusCode": 200,
    "LastSeen": "2024-01-08T12:16:42.688934+01:00"
  },
  "https://pkg.go.dev/github.com/open-telemetry/opentelemetry-collector-contrib/receiver/snmpreceiver": {
    "StatusCode": 200,
    "LastSeen": "2024-01-08T12:16:43.52665+01:00"
  },
  "https://pkg.go.dev/github.com/open-telemetry/opentelemetry-collector-contrib/receiver/snowflakereceiver": {
    "StatusCode": 200,
    "LastSeen": "2024-01-08T12:16:43.87032+01:00"
  },
  "https://pkg.go.dev/github.com/open-telemetry/opentelemetry-collector-contrib/receiver/solacereceiver": {
    "StatusCode": 200,
    "LastSeen": "2024-01-08T12:16:44.336823+01:00"
  },
  "https://pkg.go.dev/github.com/open-telemetry/opentelemetry-collector-contrib/receiver/splunkenterprisereceiver": {
    "StatusCode": 200,
    "LastSeen": "2024-01-08T12:16:45.165163+01:00"
  },
  "https://pkg.go.dev/github.com/open-telemetry/opentelemetry-collector-contrib/receiver/splunkhecreceiver": {
    "StatusCode": 200,
    "LastSeen": "2024-01-08T12:16:44.696389+01:00"
  },
  "https://pkg.go.dev/github.com/open-telemetry/opentelemetry-collector-contrib/receiver/sqlqueryreceiver": {
    "StatusCode": 200,
    "LastSeen": "2024-01-08T12:16:45.605818+01:00"
  },
  "https://pkg.go.dev/github.com/open-telemetry/opentelemetry-collector-contrib/receiver/sqlserverreceiver": {
    "StatusCode": 200,
    "LastSeen": "2024-01-08T12:16:46.127452+01:00"
  },
  "https://pkg.go.dev/github.com/open-telemetry/opentelemetry-collector-contrib/receiver/sshcheckreceiver": {
    "StatusCode": 200,
    "LastSeen": "2024-01-08T12:16:46.656959+01:00"
  },
  "https://pkg.go.dev/github.com/open-telemetry/opentelemetry-collector-contrib/receiver/statsdreceiver": {
    "StatusCode": 200,
    "LastSeen": "2024-01-08T12:16:46.996592+01:00"
  },
  "https://pkg.go.dev/github.com/open-telemetry/opentelemetry-collector-contrib/receiver/syslogreceiver": {
    "StatusCode": 200,
    "LastSeen": "2024-01-08T12:16:47.299617+01:00"
  },
  "https://pkg.go.dev/github.com/open-telemetry/opentelemetry-collector-contrib/receiver/tcplogreceiver": {
    "StatusCode": 200,
    "LastSeen": "2024-01-08T12:16:47.823407+01:00"
  },
  "https://pkg.go.dev/github.com/open-telemetry/opentelemetry-collector-contrib/receiver/udplogreceiver": {
    "StatusCode": 200,
    "LastSeen": "2024-01-08T12:16:48.235598+01:00"
  },
  "https://pkg.go.dev/github.com/open-telemetry/opentelemetry-collector-contrib/receiver/vcenterreceiver": {
    "StatusCode": 200,
    "LastSeen": "2024-01-08T12:16:48.668062+01:00"
  },
  "https://pkg.go.dev/github.com/open-telemetry/opentelemetry-collector-contrib/receiver/wavefrontreceiver": {
    "StatusCode": 200,
    "LastSeen": "2024-01-08T12:16:49.136569+01:00"
  },
  "https://pkg.go.dev/github.com/open-telemetry/opentelemetry-collector-contrib/receiver/webhookeventreceiver": {
    "StatusCode": 200,
    "LastSeen": "2024-01-08T12:16:49.448156+01:00"
  },
  "https://pkg.go.dev/github.com/open-telemetry/opentelemetry-collector-contrib/receiver/windowseventlogreceiver": {
    "StatusCode": 200,
    "LastSeen": "2024-01-08T12:16:50.322655+01:00"
  },
  "https://pkg.go.dev/github.com/open-telemetry/opentelemetry-collector-contrib/receiver/windowsperfcountersreceiver": {
    "StatusCode": 200,
    "LastSeen": "2024-01-08T12:16:49.756174+01:00"
  },
  "https://pkg.go.dev/github.com/open-telemetry/opentelemetry-collector-contrib/receiver/zipkinreceiver": {
    "StatusCode": 200,
    "LastSeen": "2024-01-08T12:16:50.661395+01:00"
  },
  "https://pkg.go.dev/github.com/open-telemetry/opentelemetry-collector-contrib/receiver/zookeeperreceiver": {
    "StatusCode": 200,
    "LastSeen": "2024-01-08T12:16:51.070771+01:00"
  },
  "https://pkg.go.dev/go.opentelemetry.io/collector/cmd/builder": {
    "StatusCode": 200,
    "LastSeen": "2024-03-01T16:49:30.684687+01:00"
  },
  "https://pkg.go.dev/go.opentelemetry.io/collector/component#Component": {
    "StatusCode": 200,
    "LastSeen": "2024-01-18T19:08:05.029244-05:00"
  },
  "https://pkg.go.dev/go.opentelemetry.io/collector/component#Extension": {
    "StatusCode": 200,
    "LastSeen": "2024-01-18T19:07:23.719544-05:00"
  },
  "https://pkg.go.dev/go.opentelemetry.io/collector/config/configauth": {
    "StatusCode": 200,
    "LastSeen": "2024-01-18T19:07:44.617073-05:00"
  },
  "https://pkg.go.dev/go.opentelemetry.io/collector/config/configauth#GRPCClientAuthenticator": {
    "StatusCode": 200,
    "LastSeen": "2024-01-18T19:07:54.840098-05:00"
  },
  "https://pkg.go.dev/go.opentelemetry.io/collector/config/configauth#HTTPClientAuthenticator": {
    "StatusCode": 200,
    "LastSeen": "2024-01-18T19:07:59.930382-05:00"
  },
  "https://pkg.go.dev/go.opentelemetry.io/collector/config/configauth#ServerAuthenticator": {
    "StatusCode": 200,
    "LastSeen": "2024-01-18T19:07:49.734386-05:00"
  },
  "https://pkg.go.dev/go.opentelemetry.io/collector/exporter/debugexporter": {
    "StatusCode": 200,
    "LastSeen": "2024-03-01T16:49:31.744795+01:00"
  },
  "https://pkg.go.dev/go.opentelemetry.io/collector/exporter/nopexporter": {
    "StatusCode": 200,
    "LastSeen": "2024-04-18T10:52:41.016085+02:00"
  },
  "https://pkg.go.dev/go.opentelemetry.io/collector/exporter/otlpexporter": {
    "StatusCode": 200,
    "LastSeen": "2024-03-01T16:49:32.206669+01:00"
  },
  "https://pkg.go.dev/go.opentelemetry.io/collector/extension/memorylimiterextension": {
    "StatusCode": 200,
    "LastSeen": "2024-04-18T10:59:50.520596+02:00"
  },
  "https://pkg.go.dev/go.opentelemetry.io/collector/processor/batchprocessor": {
    "StatusCode": 200,
    "LastSeen": "2024-03-01T16:49:33.428723+01:00"
  },
  "https://pkg.go.dev/go.opentelemetry.io/collector/receiver/nopreceiver": {
    "StatusCode": 200,
    "LastSeen": "2024-04-18T10:52:48.17193+02:00"
  },
  "https://pkg.go.dev/go.opentelemetry.io/collector/receiver/otlpreceiver": {
    "StatusCode": 200,
    "LastSeen": "2024-03-01T16:49:37.76693+01:00"
  },
  "https://pkg.go.dev/go.opentelemetry.io/contrib/instrumentation/net/http/otelhttp": {
    "StatusCode": 200,
    "LastSeen": "2024-01-19T15:36:28.468246594Z"
  },
  "https://pkg.go.dev/go.opentelemetry.io/otel": {
    "StatusCode": 200,
    "LastSeen": "2024-01-30T15:25:20.983758-05:00"
  },
  "https://pkg.go.dev/go.opentelemetry.io/otel#Meter": {
    "StatusCode": 200,
    "LastSeen": "2024-01-30T15:25:32.14773-05:00"
  },
  "https://pkg.go.dev/go.opentelemetry.io/otel/bridge/opentracing": {
    "StatusCode": 200,
    "LastSeen": "2024-01-18T19:10:29.862565-05:00"
  },
  "https://pkg.go.dev/go.opentelemetry.io/otel/exporters/otlp/otlplog/otlploghttp": {
    "StatusCode": 200,
    "LastSeen": "2024-04-25T07:21:16.712986-07:00"
  },
  "https://pkg.go.dev/go.opentelemetry.io/otel/exporters/otlp/otlpmetric/otlpmetricgrpc": {
    "StatusCode": 200,
    "LastSeen": "2024-01-30T15:25:43.27652-05:00"
  },
  "https://pkg.go.dev/go.opentelemetry.io/otel/exporters/otlp/otlpmetric/otlpmetrichttp": {
    "StatusCode": 200,
    "LastSeen": "2024-01-30T15:25:37.967464-05:00"
  },
  "https://pkg.go.dev/go.opentelemetry.io/otel/exporters/otlp/otlptrace/otlptracegrpc": {
    "StatusCode": 200,
    "LastSeen": "2024-01-30T15:25:32.314529-05:00"
  },
  "https://pkg.go.dev/go.opentelemetry.io/otel/exporters/otlp/otlptrace/otlptracehttp": {
    "StatusCode": 200,
    "LastSeen": "2024-01-30T15:25:26.870024-05:00"
  },
  "https://pkg.go.dev/go.opentelemetry.io/otel/exporters/prometheus": {
    "StatusCode": 200,
    "LastSeen": "2024-01-18T19:07:44.890589-05:00"
  },
  "https://pkg.go.dev/go.opentelemetry.io/otel/exporters/stdout/stdoutlog": {
    "StatusCode": 200,
    "LastSeen": "2024-04-24T13:46:14.851022-07:00"
  },
  "https://pkg.go.dev/go.opentelemetry.io/otel/exporters/stdout/stdoutmetric": {
    "StatusCode": 200,
    "LastSeen": "2024-01-30T15:25:21.196671-05:00"
  },
  "https://pkg.go.dev/go.opentelemetry.io/otel/exporters/stdout/stdouttrace": {
    "StatusCode": 200,
    "LastSeen": "2024-01-30T15:25:12.88079-05:00"
  },
  "https://pkg.go.dev/go.opentelemetry.io/otel/metric": {
    "StatusCode": 200,
    "LastSeen": "2024-01-30T15:24:56.783398-05:00"
  },
  "https://pkg.go.dev/go.opentelemetry.io/otel/metric#WithAttributeSet": {
    "StatusCode": 200,
    "LastSeen": "2024-01-30T15:25:37.537759-05:00"
  },
  "https://pkg.go.dev/go.opentelemetry.io/otel/metric#WithAttributes": {
    "StatusCode": 200,
    "LastSeen": "2024-01-30T15:25:42.951557-05:00"
  },
  "https://pkg.go.dev/go.opentelemetry.io/otel/sdk/metric": {
    "StatusCode": 200,
    "LastSeen": "2024-01-30T15:25:12.503352-05:00"
  },
  "https://pkg.go.dev/go.opentelemetry.io/otel/sdk/metric#NewView": {
    "StatusCode": 200,
    "LastSeen": "2024-01-30T15:25:48.381191-05:00"
  },
  "https://pkg.go.dev/go.opentelemetry.io/otel/sdk/metric#View": {
    "StatusCode": 200,
    "LastSeen": "2024-01-30T15:25:59.270076-05:00"
  },
  "https://pkg.go.dev/go.opentelemetry.io/otel/sdk/metric#WithView": {
    "StatusCode": 200,
    "LastSeen": "2024-01-30T15:25:53.789976-05:00"
  },
  "https://pkg.go.dev/go.opentelemetry.io/otel/sdk/resource": {
    "StatusCode": 200,
    "LastSeen": "2024-01-30T15:25:26.884831-05:00"
  },
  "https://pkg.go.dev/go.opentelemetry.io/otel/sdk/trace#AlwaysSample": {
    "StatusCode": 200,
    "LastSeen": "2024-01-30T15:25:20.975941-05:00"
  },
  "https://pkg.go.dev/go.opentelemetry.io/otel/sdk/trace#NeverSample": {
    "StatusCode": 200,
    "LastSeen": "2024-01-30T15:25:26.711478-05:00"
  },
  "https://pkg.go.dev/go.opentelemetry.io/otel/sdk/trace#ParentBased": {
    "StatusCode": 200,
    "LastSeen": "2024-01-30T15:25:37.535161-05:00"
  },
  "https://pkg.go.dev/go.opentelemetry.io/otel/sdk/trace#Sampler": {
    "StatusCode": 200,
    "LastSeen": "2024-01-30T15:24:56.762328-05:00"
  },
  "https://pkg.go.dev/go.opentelemetry.io/otel/sdk/trace#TraceIDRatioBased": {
    "StatusCode": 200,
    "LastSeen": "2024-01-30T15:25:32.120448-05:00"
  },
  "https://pkg.go.dev/go.opentelemetry.io/otel/sdk/trace#WithSampler": {
    "StatusCode": 200,
    "LastSeen": "2024-01-30T15:25:12.45117-05:00"
  },
  "https://pkg.go.dev/google.golang.org/grpc/credentials#PerRPCCredentials": {
    "StatusCode": 200,
    "LastSeen": "2024-01-18T19:08:16.797113-05:00"
  },
  "https://pkg.go.dev/net/http": {
    "StatusCode": 200,
    "LastSeen": "2024-01-30T15:24:51.249653-05:00"
  },
  "https://pkg.go.dev/net/http#RoundTripper": {
    "StatusCode": 200,
    "LastSeen": "2024-01-18T19:08:10.140248-05:00"
  },
  "https://pkg.go.dev/runtime#Compiler": {
    "StatusCode": 200,
    "LastSeen": "2024-01-18T19:07:18.165948-05:00"
  },
  "https://pkg.go.dev/runtime/debug#Stack": {
    "StatusCode": 200,
    "LastSeen": "2024-01-18T19:56:01.949016-05:00"
  },
  "https://pkgs.alpinelinux.org/packages": {
    "StatusCode": 200,
    "LastSeen": "2024-01-18T19:07:29.294901-05:00"
  },
  "https://playwright.dev/": {
    "StatusCode": 206,
    "LastSeen": "2024-01-30T16:05:09.136828-05:00"
  },
  "https://plugins.jenkins.io/opentelemetry/": {
    "StatusCode": 206,
    "LastSeen": "2024-01-30T16:05:44.189442-05:00"
  },
  "https://prettier.io": {
    "StatusCode": 206,
    "LastSeen": "2024-02-15T11:32:15.231585+01:00"
  },
  "https://projectreactor.io/docs/core/release/api/reactor/core/publisher/Flux.html": {
    "StatusCode": 200,
    "LastSeen": "2024-01-18T19:10:54.695167-05:00"
  },
  "https://projectreactor.io/docs/core/release/api/reactor/core/publisher/Mono.html": {
    "StatusCode": 200,
    "LastSeen": "2024-01-18T19:10:45.803293-05:00"
  },
  "https://promcon.io/2022-munich/talks/native-histograms-in-prometheus/": {
    "StatusCode": 206,
    "LastSeen": "2024-01-30T06:01:24.93578-05:00"
  },
  "https://prometheus.io": {
    "StatusCode": 206,
    "LastSeen": "2024-01-18T19:07:18.12399-05:00"
  },
  "https://prometheus.io/": {
    "StatusCode": 206,
    "LastSeen": "2024-01-18T19:07:18.145976-05:00"
  },
  "https://prometheus.io/docs/alerting/latest/alertmanager/": {
    "StatusCode": 206,
    "LastSeen": "2024-01-30T16:14:18.042312-05:00"
  },
  "https://prometheus.io/docs/concepts/data_model/#metric-names-and-labels": {
    "StatusCode": 206,
    "LastSeen": "2024-01-18T19:55:51.048667-05:00"
  },
  "https://prometheus.io/docs/concepts/jobs_instances/#jobs-and-instances": {
    "StatusCode": 206,
    "LastSeen": "2024-01-18T19:55:30.198683-05:00"
  },
  "https://prometheus.io/docs/instrumenting/clientlibs/": {
    "StatusCode": 206,
    "LastSeen": "2024-04-11T14:54:50.705990785Z"
  },
  "https://prometheus.io/docs/instrumenting/exposition_formats/#basic-info": {
    "StatusCode": 206,
    "LastSeen": "2024-04-11T14:54:57.142101041Z"
  },
  "https://prometheus.io/docs/instrumenting/exposition_formats/#comments-help-text-and-type-information": {
    "StatusCode": 206,
    "LastSeen": "2024-04-11T14:54:55.03691741Z"
  },
  "https://prometheus.io/docs/instrumenting/writing_clientlibs/#overall-structure": {
    "StatusCode": 206,
    "LastSeen": "2024-04-11T14:54:52.880727432Z"
  },
  "https://prometheus.io/docs/practices/naming/#metric-names": {
    "StatusCode": 206,
    "LastSeen": "2024-01-18T19:06:10.627254-05:00"
  },
  "https://prometheus.io/docs/prometheus/1.8/configuration/configuration/#scrape_config": {
    "StatusCode": 206,
    "LastSeen": "2024-01-30T06:06:02.67855-05:00"
  },
  "https://prometheus.io/docs/prometheus/latest/configuration/configuration/": {
    "StatusCode": 206,
    "LastSeen": "2024-01-18T08:06:35.929838-05:00"
  },
  "https://prometheus.io/docs/prometheus/latest/configuration/configuration/#metric_relabel_configs": {
    "StatusCode": 206,
    "LastSeen": "2024-01-18T19:07:18.127984-05:00"
  },
  "https://prometheus.io/docs/prometheus/latest/feature_flags/#otlp-receiver": {
    "StatusCode": 206,
    "LastSeen": "2024-01-30T16:04:54.334776-05:00"
  },
  "https://prometheus.io/docs/prometheus/latest/federation/": {
    "StatusCode": 206,
    "LastSeen": "2024-01-18T19:55:56.618988-05:00"
  },
  "https://prometheus.io/docs/prometheus/latest/http_sd/": {
    "StatusCode": 206,
    "LastSeen": "2024-01-30T15:25:02.35891-05:00"
  },
  "https://prometheus.io/docs/prometheus/latest/installation/": {
    "StatusCode": 206,
    "LastSeen": "2024-01-18T19:10:46.603367-05:00"
  },
  "https://puppet.com/": {
    "StatusCode": 200,
    "LastSeen": "2024-01-30T06:06:20.360614-05:00"
  },
  "https://pypi.org/project/azure-monitor-opentelemetry-exporter": {
    "StatusCode": 206,
    "LastSeen": "2024-01-08T12:17:02.820411+01:00"
  },
  "https://pypi.org/project/opentelemetry-api/": {
    "StatusCode": 206,
    "LastSeen": "2024-01-30T06:01:19.327156-05:00"
  },
  "https://pypi.org/project/opentelemetry-exporter-otlp-proto-grpc/": {
    "StatusCode": 206,
    "LastSeen": "2024-02-09T09:38:04.090207581Z"
  },
  "https://pypi.org/project/opentelemetry-exporter-otlp-proto-http/": {
    "StatusCode": 206,
    "LastSeen": "2024-02-09T09:38:03.842968558Z"
  },
  "https://pypi.org/project/opentelemetry-exporter-prometheus/": {
    "StatusCode": 206,
    "LastSeen": "2024-01-30T16:14:35.878589-05:00"
  },
  "https://pypi.org/project/opentelemetry-exporter-zipkin-json/": {
    "StatusCode": 206,
    "LastSeen": "2024-01-30T16:14:59.008783-05:00"
  },
  "https://pypi.org/project/opentelemetry-exporter-zipkin-proto-http/": {
    "StatusCode": 206,
    "LastSeen": "2024-01-30T16:14:48.105173-05:00"
  },
  "https://pypi.org/project/opentelemetry-instrumentation-httpx/": {
    "StatusCode": 206,
    "LastSeen": "2024-04-28T16:14:45.577134727Z"
  },
  "https://qryn.metrico.in/#/support": {
    "StatusCode": 206,
    "LastSeen": "2024-01-30T16:03:54.589618-05:00"
  },
  "https://quarkus.io": {
    "StatusCode": 206,
    "LastSeen": "2024-01-18T19:06:47.022607-05:00"
  },
  "https://quarkus.io/": {
    "StatusCode": 206,
    "LastSeen": "2024-01-30T06:06:13.278122-05:00"
  },
  "https://quarkus.io/guides/opentelemetry": {
    "StatusCode": 206,
    "LastSeen": "2024-01-18T19:07:02.534752-05:00"
  },
  "https://raw.githubusercontent.com/elastic/elasticsearch-specification/main/output/schema/schema.json": {
    "StatusCode": 206,
    "LastSeen": "2024-01-30T06:06:07.980766-05:00"
  },
  "https://reactivex.io/RxJava/2.x/javadoc/index.html": {
    "StatusCode": 206,
    "LastSeen": "2024-01-18T19:10:59.858436-05:00"
  },
  "https://redis.com/": {
    "StatusCode": 200,
    "LastSeen": "2024-01-30T06:05:58.382562-05:00"
  },
  "https://redis.io/commands/hmset": {
    "StatusCode": 206,
    "LastSeen": "2024-01-18T19:07:13.323361-05:00"
  },
  "https://redis.io/commands/select": {
    "StatusCode": 206,
    "LastSeen": "2024-01-18T19:06:26.238753-05:00"
  },
  "https://ref.otel.help/otel-collector-ops/": {
    "StatusCode": 206,
    "LastSeen": "2024-01-30T05:18:29.467241-05:00"
  },
  "https://reflectoring.io/upstream-downstream/": {
    "StatusCode": 200,
    "LastSeen": "2024-01-30T05:18:35.161372-05:00"
  },
  "https://research.facebook.com/file/877841159827226/holistic-configuration-management-at-facebook.pdf": {
    "StatusCode": 206,
    "LastSeen": "2024-01-30T16:14:42.741857-05:00"
  },
  "https://roadrunner.dev/": {
    "StatusCode": 200,
    "LastSeen": "2024-01-30T06:06:18.661054-05:00"
  },
  "https://roadrunner.dev/docs/lab-otel/current/en": {
    "StatusCode": 200,
    "LastSeen": "2024-01-30T06:06:23.989653-05:00"
  },
  "https://rocketmq.apache.org/": {
    "StatusCode": 206,
    "LastSeen": "2024-01-30T06:05:58.422361-05:00"
  },
  "https://rubiksqube.com/#/": {
    "StatusCode": 206,
    "LastSeen": "2024-01-18T19:10:36.325905-05:00"
  },
  "https://ruby-doc.org/core-2.7.1/Exception.html#method-i-full_message": {
    "StatusCode": 206,
    "LastSeen": "2024-01-18T19:07:18.245489-05:00"
  },
  "https://rubygems.org/gems/opentelemetry-exporter-jaeger": {
    "StatusCode": 200,
    "LastSeen": "2024-01-22T15:38:19.199638+01:00"
  },
  "https://rubygems.org/gems/opentelemetry-exporter-otlp": {
    "StatusCode": 200,
    "LastSeen": "2024-01-22T15:38:19.808979+01:00"
  },
  "https://rubygems.org/gems/opentelemetry-exporter-otlp-grpc": {
    "StatusCode": 200,
    "LastSeen": "2024-01-22T15:38:20.535782+01:00"
  },
  "https://rubygems.org/gems/opentelemetry-exporter-zipkin": {
    "StatusCode": 200,
    "LastSeen": "2024-01-22T15:38:21.665966+01:00"
  },
  "https://rubygems.org/gems/opentelemetry-exporters-datadog": {
    "StatusCode": 200,
    "LastSeen": "2024-01-22T17:25:05.672589+01:00"
  },
  "https://rubygems.org/gems/opentelemetry-instrumentation-action_pack": {
    "StatusCode": 200,
    "LastSeen": "2024-01-22T15:38:22.124468+01:00"
  },
  "https://rubygems.org/gems/opentelemetry-instrumentation-action_view": {
    "StatusCode": 200,
    "LastSeen": "2024-01-22T15:38:23.044908+01:00"
  },
  "https://rubygems.org/gems/opentelemetry-instrumentation-active_job": {
    "StatusCode": 200,
    "LastSeen": "2024-01-22T15:38:24.110202+01:00"
  },
  "https://rubygems.org/gems/opentelemetry-instrumentation-active_model_serializers": {
    "StatusCode": 200,
    "LastSeen": "2024-01-22T15:38:24.519975+01:00"
  },
  "https://rubygems.org/gems/opentelemetry-instrumentation-active_record": {
    "StatusCode": 200,
    "LastSeen": "2024-01-22T15:38:25.236577+01:00"
  },
  "https://rubygems.org/gems/opentelemetry-instrumentation-active_support": {
    "StatusCode": 200,
    "LastSeen": "2024-01-22T15:38:26.264401+01:00"
  },
  "https://rubygems.org/gems/opentelemetry-instrumentation-all": {
    "StatusCode": 200,
    "LastSeen": "2024-01-16T17:59:00.831876+01:00"
  },
  "https://rubygems.org/gems/opentelemetry-instrumentation-aws_sdk": {
    "StatusCode": 200,
    "LastSeen": "2024-01-22T15:38:27.079086+01:00"
  },
  "https://rubygems.org/gems/opentelemetry-instrumentation-base": {
    "StatusCode": 200,
    "LastSeen": "2024-01-22T15:38:27.935489+01:00"
  },
  "https://rubygems.org/gems/opentelemetry-instrumentation-bunny": {
    "StatusCode": 200,
    "LastSeen": "2024-01-22T15:38:28.828663+01:00"
  },
  "https://rubygems.org/gems/opentelemetry-instrumentation-concurrent_ruby": {
    "StatusCode": 200,
    "LastSeen": "2024-01-22T15:38:29.757966+01:00"
  },
  "https://rubygems.org/gems/opentelemetry-instrumentation-dalli": {
    "StatusCode": 200,
    "LastSeen": "2024-01-22T15:38:30.669727+01:00"
  },
  "https://rubygems.org/gems/opentelemetry-instrumentation-delayed_job": {
    "StatusCode": 200,
    "LastSeen": "2024-01-22T15:38:31.175918+01:00"
  },
  "https://rubygems.org/gems/opentelemetry-instrumentation-ethon": {
    "StatusCode": 200,
    "LastSeen": "2024-01-22T15:38:31.638432+01:00"
  },
  "https://rubygems.org/gems/opentelemetry-instrumentation-excon": {
    "StatusCode": 200,
    "LastSeen": "2024-01-22T15:38:32.598391+01:00"
  },
  "https://rubygems.org/gems/opentelemetry-instrumentation-faraday": {
    "StatusCode": 200,
    "LastSeen": "2024-01-22T15:38:33.519871+01:00"
  },
  "https://rubygems.org/gems/opentelemetry-instrumentation-grape": {
    "StatusCode": 200,
    "LastSeen": "2024-01-22T15:38:34.473426+01:00"
  },
  "https://rubygems.org/gems/opentelemetry-instrumentation-graphql": {
    "StatusCode": 200,
    "LastSeen": "2024-01-22T15:38:35.374442+01:00"
  },
  "https://rubygems.org/gems/opentelemetry-instrumentation-gruf": {
    "StatusCode": 200,
    "LastSeen": "2024-01-22T15:38:36.277084+01:00"
  },
  "https://rubygems.org/gems/opentelemetry-instrumentation-http": {
    "StatusCode": 200,
    "LastSeen": "2024-01-22T15:38:37.185252+01:00"
  },
  "https://rubygems.org/gems/opentelemetry-instrumentation-http_client": {
    "StatusCode": 200,
    "LastSeen": "2024-01-22T15:38:38.227949+01:00"
  },
  "https://rubygems.org/gems/opentelemetry-instrumentation-httpx": {
    "StatusCode": 200,
    "LastSeen": "2024-01-22T15:38:38.718044+01:00"
  },
  "https://rubygems.org/gems/opentelemetry-instrumentation-koala": {
    "StatusCode": 200,
    "LastSeen": "2024-01-22T15:38:39.333645+01:00"
  },
  "https://rubygems.org/gems/opentelemetry-instrumentation-lmdb": {
    "StatusCode": 200,
    "LastSeen": "2024-01-22T15:38:40.302893+01:00"
  },
  "https://rubygems.org/gems/opentelemetry-instrumentation-mongo": {
    "StatusCode": 200,
    "LastSeen": "2024-01-22T15:38:41.314034+01:00"
  },
  "https://rubygems.org/gems/opentelemetry-instrumentation-mysql2": {
    "StatusCode": 200,
    "LastSeen": "2024-01-22T15:38:42.215871+01:00"
  },
  "https://rubygems.org/gems/opentelemetry-instrumentation-net_http": {
    "StatusCode": 200,
    "LastSeen": "2024-01-22T15:38:43.411659+01:00"
  },
  "https://rubygems.org/gems/opentelemetry-instrumentation-pg": {
    "StatusCode": 200,
    "LastSeen": "2024-01-22T15:38:44.265097+01:00"
  },
  "https://rubygems.org/gems/opentelemetry-instrumentation-que": {
    "StatusCode": 200,
    "LastSeen": "2024-01-22T15:38:44.627706+01:00"
  },
  "https://rubygems.org/gems/opentelemetry-instrumentation-racecar": {
    "StatusCode": 200,
    "LastSeen": "2024-01-22T15:38:45.206404+01:00"
  },
  "https://rubygems.org/gems/opentelemetry-instrumentation-rack": {
    "StatusCode": 200,
    "LastSeen": "2024-01-22T15:38:46.049519+01:00"
  },
  "https://rubygems.org/gems/opentelemetry-instrumentation-rails": {
    "StatusCode": 200,
    "LastSeen": "2024-01-22T15:38:47.15082+01:00"
  },
  "https://rubygems.org/gems/opentelemetry-instrumentation-rails/": {
    "StatusCode": 200,
    "LastSeen": "2024-01-16T17:59:00.198437+01:00"
  },
  "https://rubygems.org/gems/opentelemetry-instrumentation-rake": {
    "StatusCode": 200,
    "LastSeen": "2024-01-22T15:38:47.60699+01:00"
  },
  "https://rubygems.org/gems/opentelemetry-instrumentation-rdkafka": {
    "StatusCode": 200,
    "LastSeen": "2024-01-22T15:38:48.513204+01:00"
  },
  "https://rubygems.org/gems/opentelemetry-instrumentation-redis": {
    "StatusCode": 200,
    "LastSeen": "2024-01-08T12:17:25.018558+01:00"
  },
  "https://rubygems.org/gems/opentelemetry-instrumentation-resque": {
    "StatusCode": 200,
    "LastSeen": "2024-01-22T15:38:48.852288+01:00"
  },
  "https://rubygems.org/gems/opentelemetry-instrumentation-restclient": {
    "StatusCode": 200,
    "LastSeen": "2024-01-22T15:38:49.924127+01:00"
  },
  "https://rubygems.org/gems/opentelemetry-instrumentation-rspec": {
    "StatusCode": 200,
    "LastSeen": "2024-01-22T15:38:50.944112+01:00"
  },
  "https://rubygems.org/gems/opentelemetry-instrumentation-ruby_kafka": {
    "StatusCode": 200,
    "LastSeen": "2024-01-22T15:38:51.963918+01:00"
  },
  "https://rubygems.org/gems/opentelemetry-instrumentation-sidekiq": {
    "StatusCode": 200,
    "LastSeen": "2024-01-22T15:38:52.884082+01:00"
  },
  "https://rubygems.org/gems/opentelemetry-instrumentation-sinatra": {
    "StatusCode": 200,
    "LastSeen": "2024-01-22T15:38:53.703243+01:00"
  },
  "https://rubygems.org/gems/opentelemetry-instrumentation-trilogy": {
    "StatusCode": 200,
    "LastSeen": "2024-01-22T15:38:54.618612+01:00"
  },
  "https://rubygems.org/gems/rspec-otel": {
    "StatusCode": 200,
    "LastSeen": "2024-02-14T08:44:44.34346372Z"
  },
  "https://rubygems.org/gems/sentry-opentelemetry": {
    "StatusCode": 200,
    "LastSeen": "2024-01-22T15:38:55.347099+01:00"
  },
  "https://rubyonrails.org/": {
    "StatusCode": 206,
    "LastSeen": "2024-01-30T06:01:26.488265-05:00"
  },
  "https://rust-lang.github.io/rustup/dev-guide/tracing.html": {
    "StatusCode": 206,
    "LastSeen": "2024-01-30T16:06:48.896568-05:00"
  },
  "https://rustup.rs/": {
    "StatusCode": 206,
    "LastSeen": "2024-01-30T16:06:43.489167-05:00"
  },
  "https://sakshipatle.substack.com/p/outreachy-how-when-and-why": {
    "StatusCode": 200,
    "LastSeen": "2024-01-11T15:18:03.134573+01:00"
  },
  "https://sched.co/182Ib": {
    "StatusCode": 200,
    "LastSeen": "2024-01-18T19:10:56.379166-05:00"
  },
  "https://sched.co/182O7": {
    "StatusCode": 200,
    "LastSeen": "2024-01-18T19:10:40.137301-05:00"
  },
  "https://sched.co/182On": {
    "StatusCode": 200,
    "LastSeen": "2024-01-18T19:10:50.864246-05:00"
  },
  "https://sched.co/1HyS5": {
    "StatusCode": 200,
    "LastSeen": "2024-01-30T05:18:51.233979-05:00"
  },
  "https://sched.co/1HySf": {
    "StatusCode": 200,
    "LastSeen": "2024-01-30T05:18:29.5763-05:00"
  },
  "https://sched.co/1HyXb": {
    "StatusCode": 200,
    "LastSeen": "2024-01-30T05:18:56.625194-05:00"
  },
  "https://sched.co/1HyYT": {
    "StatusCode": 200,
    "LastSeen": "2024-01-30T05:18:34.960116-05:00"
  },
  "https://sched.co/1HyZ3": {
    "StatusCode": 200,
    "LastSeen": "2024-01-30T05:19:02.040457-05:00"
  },
  "https://sched.co/1Hya1": {
    "StatusCode": 200,
    "LastSeen": "2024-01-30T05:18:45.834821-05:00"
  },
  "https://sched.co/1Hyb2": {
    "StatusCode": 200,
    "LastSeen": "2024-01-30T05:18:40.381223-05:00"
  },
  "https://sched.co/1JWS7": {
    "StatusCode": 200,
    "LastSeen": "2024-01-30T05:19:07.470572-05:00"
  },
  "https://sched.co/1R2m6": {
    "StatusCode": 200,
    "LastSeen": "2024-01-30T15:25:20.317483-05:00"
  },
  "https://sched.co/1R2mK": {
    "StatusCode": 200,
    "LastSeen": "2024-01-30T15:25:12.219303-05:00"
  },
  "https://sched.co/1R2mo": {
    "StatusCode": 200,
    "LastSeen": "2024-01-30T15:25:26.405475-05:00"
  },
  "https://sched.co/1R2nO": {
    "StatusCode": 200,
    "LastSeen": "2024-01-30T15:25:31.980116-05:00"
  },
  "https://sched.co/1R2oA": {
    "StatusCode": 200,
    "LastSeen": "2024-01-30T16:05:09.181824-05:00"
  },
  "https://sched.co/1R2oQ": {
    "StatusCode": 200,
    "LastSeen": "2024-01-30T15:25:37.785911-05:00"
  },
  "https://sched.co/1R2oh": {
    "StatusCode": 200,
    "LastSeen": "2024-01-30T15:25:43.224791-05:00"
  },
  "https://sched.co/1R2pI": {
    "StatusCode": 200,
    "LastSeen": "2024-01-30T15:25:48.622657-05:00"
  },
  "https://sched.co/1R2pr": {
    "StatusCode": 200,
    "LastSeen": "2024-01-30T15:25:59.500919-05:00"
  },
  "https://sched.co/1R2q1": {
    "StatusCode": 200,
    "LastSeen": "2024-01-30T15:26:10.568498-05:00"
  },
  "https://sched.co/1R2r4": {
    "StatusCode": 200,
    "LastSeen": "2024-01-30T15:26:04.896931-05:00"
  },
  "https://sched.co/1R2rQ": {
    "StatusCode": 200,
    "LastSeen": "2024-01-30T16:05:03.787439-05:00"
  },
  "https://sched.co/1R2rW": {
    "StatusCode": 200,
    "LastSeen": "2024-01-30T16:05:14.592389-05:00"
  },
  "https://sched.co/1R2sI": {
    "StatusCode": 200,
    "LastSeen": "2024-01-30T16:05:20.021856-05:00"
  },
  "https://sched.co/1R2sr": {
    "StatusCode": 200,
    "LastSeen": "2024-01-30T15:26:16.056458-05:00"
  },
  "https://sched.co/1R2uc": {
    "StatusCode": 200,
    "LastSeen": "2024-01-30T15:26:21.453006-05:00"
  },
  "https://sched.co/1R2ur": {
    "StatusCode": 200,
    "LastSeen": "2024-01-30T15:25:54.102881-05:00"
  },
  "https://sched.co/1YFeM": {
    "StatusCode": 200,
    "LastSeen": "2024-02-22T11:59:47.30305+01:00"
  },
  "https://sched.co/1YFf5": {
    "StatusCode": 200,
    "LastSeen": "2024-02-22T11:59:56.247347+01:00"
  },
  "https://sched.co/1YFfb": {
    "StatusCode": 200,
    "LastSeen": "2024-02-22T11:59:48.135727+01:00"
  },
  "https://sched.co/1YFfe": {
    "StatusCode": 200,
    "LastSeen": "2024-02-22T11:59:48.869621+01:00"
  },
  "https://sched.co/1YFgW": {
    "StatusCode": 200,
    "LastSeen": "2024-02-22T11:59:49.791379+01:00"
  },
  "https://sched.co/1YFhI": {
    "StatusCode": 200,
    "LastSeen": "2024-02-22T11:59:50.713614+01:00"
  },
  "https://sched.co/1YFhh": {
    "StatusCode": 200,
    "LastSeen": "2024-02-22T11:59:51.51307+01:00"
  },
  "https://sched.co/1YFii": {
    "StatusCode": 200,
    "LastSeen": "2024-02-22T11:59:53.142854+01:00"
  },
  "https://sched.co/1YFik": {
    "StatusCode": 200,
    "LastSeen": "2024-02-22T11:59:52.396065+01:00"
  },
  "https://sched.co/1YFin": {
    "StatusCode": 200,
    "LastSeen": "2024-02-22T11:59:53.865358+01:00"
  },
  "https://sched.co/1YFjB": {
    "StatusCode": 200,
    "LastSeen": "2024-02-22T11:59:54.712596+01:00"
  },
  "https://sched.co/1YFjC": {
    "StatusCode": 200,
    "LastSeen": "2024-02-22T11:59:55.484964+01:00"
  },
  "https://sched.co/1YFk3": {
    "StatusCode": 200,
    "LastSeen": "2024-02-22T11:59:57.130397+01:00"
  },
  "https://sched.co/1YFk6": {
    "StatusCode": 200,
    "LastSeen": "2024-02-22T11:59:57.871734+01:00"
  },
  "https://sched.co/1YGT9": {
    "StatusCode": 200,
    "LastSeen": "2024-02-22T11:59:46.547452+01:00"
  },
  "https://sched.co/1YeNV": {
    "StatusCode": 200,
    "LastSeen": "2024-02-12T15:04:34.101672+01:00"
  },
  "https://sched.co/1YeOH": {
    "StatusCode": 200,
    "LastSeen": "2024-02-12T15:04:34.932711+01:00"
  },
  "https://sched.co/1YePA": {
    "StatusCode": 200,
    "LastSeen": "2024-02-12T15:04:35.781211+01:00"
  },
  "https://sched.co/1YePz": {
    "StatusCode": 200,
    "LastSeen": "2024-02-12T15:04:36.498584+01:00"
  },
  "https://sched.co/1YeSC": {
    "StatusCode": 200,
    "LastSeen": "2024-02-22T11:59:45.670934+01:00"
  },
  "https://sched.co/1Yhf8": {
    "StatusCode": 200,
    "LastSeen": "2024-02-29T19:19:23.057737678Z"
  },
  "https://sched.co/1YhfT": {
    "StatusCode": 200,
    "LastSeen": "2024-02-12T15:04:33.334624+01:00"
  },
  "https://seecfp.com/": {
    "StatusCode": 206,
    "LastSeen": "2024-01-18T19:10:40.056794-05:00"
  },
  "https://semver.org/#spec-item-11": {
    "StatusCode": 206,
    "LastSeen": "2024-01-18T19:07:23.337081-05:00"
  },
  "https://semver.org/spec/v2.0.0.html": {
    "StatusCode": 206,
    "LastSeen": "2024-01-18T19:07:23.346498-05:00"
  },
  "https://sentry.io/for/opentelemetry/": {
    "StatusCode": 200,
    "LastSeen": "2024-01-30T06:06:14.067163-05:00"
  },
  "https://sessionize.com/": {
    "StatusCode": 200,
    "LastSeen": "2024-01-18T19:10:50.8378-05:00"
  },
  "https://sessionize.com/OTel-Community-Day/": {
    "StatusCode": 200,
    "LastSeen": "2024-03-22T06:55:18.402684904Z"
  },
  "https://shorturl.at/beJ09": {
    "StatusCode": 200,
    "LastSeen": "2024-01-30T15:26:42.338496-05:00"
  },
  "https://shorturl.at/cIJT2": {
    "StatusCode": 200,
    "LastSeen": "2024-01-30T06:06:14.067163-05:00"
  },
  "https://shorturl.at/czHST": {
    "StatusCode": 200,
    "LastSeen": "2024-01-30T15:25:54.341869-05:00"
  },
  "https://shorturl.at/hlqtE": {
    "StatusCode": 200,
    "LastSeen": "2024-01-30T15:25:47.730545-05:00"
  },
  "https://shorturl.at/kAEQX": {
    "StatusCode": 200,
    "LastSeen": "2024-01-30T16:15:19.756188-05:00"
  },
  "https://shorturl.at/qEUX1": {
    "StatusCode": 200,
    "LastSeen": "2024-02-28T09:18:31.267986+01:00"
  },
  "https://signoz.io": {
    "StatusCode": 206,
    "LastSeen": "2024-01-18T19:05:54.568865-05:00"
  },
  "https://skywalking.apache.org/docs/main/v9.0.0/en/setup/backend/opentelemetry-receiver/": {
    "StatusCode": 206,
    "LastSeen": "2024-01-30T06:05:27.619559-05:00"
  },
  "https://slack.cncf.io": {
    "StatusCode": 200,
    "LastSeen": "2024-01-18T19:07:45.122607-05:00"
  },
  "https://slack.cncf.io/": {
    "StatusCode": 200,
    "LastSeen": "2024-01-18T19:10:50.001397-05:00"
  },
  "https://spring.io": {
    "StatusCode": 200,
    "LastSeen": "2024-01-18T19:06:05.128554-05:00"
  },
  "https://spring.io/guides/gs/spring-boot/": {
    "StatusCode": 200,
    "LastSeen": "2024-01-30T06:01:16.656403-05:00"
  },
  "https://spring.io/projects/spring-boot": {
    "StatusCode": 200,
    "LastSeen": "2024-01-30T16:14:40.011882-05:00"
  },
  "https://square.github.io/okhttp/": {
    "StatusCode": 206,
    "LastSeen": "2024-01-30T15:25:13.019086-05:00"
  },
  "https://sre.google/books/": {
    "StatusCode": 206,
    "LastSeen": "2024-02-26T10:53:38.643051+01:00"
  },
  "https://stackoverflow.com/questions/5626193/what-is-monkey-patching": {
    "StatusCode": 200,
    "LastSeen": "2024-01-18T19:07:28.672979-05:00"
  },
  "https://stackoverflow.com/questions/tagged/open-telemetry": {
    "StatusCode": 200,
    "LastSeen": "2024-01-18T19:06:31.185162-05:00"
  },
  "https://standards.ieee.org/wp-content/uploads/import/documents/tutorials/eui.pdf": {
    "StatusCode": 206,
    "LastSeen": "2024-01-30T16:14:29.43022-05:00"
  },
  "https://storiesfromtheherd.com/just-in-time-nomad-80f57cd403ca": {
    "StatusCode": 200,
    "LastSeen": "2024-01-18T19:10:56.023718-05:00"
  },
  "https://strimzi.io/": {
    "StatusCode": 206,
    "LastSeen": "2024-01-18T19:09:43.742084-05:00"
  },
  "https://strimzi.io/docs/operators/latest/deploying#assembly-distributed-tracing-str": {
    "StatusCode": 206,
    "LastSeen": "2024-01-30T16:06:54.742438-05:00"
  },
  "https://studio.apollographql.com": {
    "StatusCode": 200,
    "LastSeen": "2024-01-18T19:10:56.116547-05:00"
  },
  "https://superuser.com/a/980821": {
    "StatusCode": 200,
    "LastSeen": "2024-01-30T16:04:05.046927-05:00"
  },
  "https://sysdig.com/blog/kubernetes-1-25-whats-new/": {
    "StatusCode": 206,
    "LastSeen": "2024-01-18T08:06:30.661915-05:00"
  },
  "https://tech.bureau.id/connecting-the-dots-with-opentelemetry-part-ii-5ea5f6b06c29": {
    "StatusCode": 200,
    "LastSeen": "2024-03-11T16:15:18.683685828Z"
  },
  "https://tech.ebayinc.com/engineering/beats-ebay-collectbeat-a-journey-where-company-and-community-come-together/": {
    "StatusCode": 200,
    "LastSeen": "2024-01-18T19:10:52.551331-05:00"
  },
  "https://tech.ebayinc.com/engineering/why-and-how-ebay-pivoted-to-opentelemetry/": {
    "StatusCode": 200,
    "LastSeen": "2024-01-18T19:10:41.398476-05:00"
  },
  "https://thanos.io/": {
    "StatusCode": 206,
    "LastSeen": "2024-01-30T16:07:00.226904-05:00"
  },
  "https://thanos.io/tip/thanos/tracing.md/#opentelemetry-otlp": {
    "StatusCode": 206,
    "LastSeen": "2024-01-30T16:07:05.720805-05:00"
  },
  "https://tinygo.org/": {
    "StatusCode": 206,
    "LastSeen": "2024-01-18T19:07:44.513364-05:00"
  },
  "https://tools.ietf.org/html/bcp14": {
    "StatusCode": 206,
    "LastSeen": "2024-01-18T19:07:24.66596-05:00"
  },
  "https://tools.ietf.org/html/rfc2119": {
    "StatusCode": 200,
    "LastSeen": "2024-01-18T19:07:44.240839-05:00"
  },
  "https://tools.ietf.org/html/rfc2617": {
    "StatusCode": 200,
    "LastSeen": "2024-01-18T19:07:44.287582-05:00"
  },
  "https://tools.ietf.org/html/rfc4120": {
    "StatusCode": 200,
    "LastSeen": "2024-01-18T19:08:11.033394-05:00"
  },
  "https://tools.ietf.org/html/rfc4648#section-8": {
    "StatusCode": 200,
    "LastSeen": "2024-01-18T19:07:18.320945-05:00"
  },
  "https://tools.ietf.org/html/rfc5234": {
    "StatusCode": 200,
    "LastSeen": "2024-01-18T19:07:18.360501-05:00"
  },
  "https://tools.ietf.org/html/rfc5424": {
    "StatusCode": 200,
    "LastSeen": "2024-01-18T19:07:23.380082-05:00"
  },
  "https://tools.ietf.org/html/rfc6749#section-2.2": {
    "StatusCode": 200,
    "LastSeen": "2024-01-18T19:07:55.003967-05:00"
  },
  "https://tools.ietf.org/html/rfc6749#section-3.3": {
    "StatusCode": 200,
    "LastSeen": "2024-01-18T19:07:13.010648-05:00"
  },
  "https://tools.ietf.org/html/rfc6749#section-4.4": {
    "StatusCode": 200,
    "LastSeen": "2024-01-18T19:08:00.31604-05:00"
  },
  "https://tools.ietf.org/html/rfc6750": {
    "StatusCode": 200,
    "LastSeen": "2024-01-18T19:07:49.797518-05:00"
  },
  "https://tools.ietf.org/html/rfc7230#section-3.2": {
    "StatusCode": 200,
    "LastSeen": "2024-01-18T19:07:23.30351-05:00"
  },
  "https://tools.ietf.org/html/rfc7230#section-3.2.6": {
    "StatusCode": 200,
    "LastSeen": "2024-03-15T20:34:57.525355021Z"
  },
  "https://tools.ietf.org/html/rfc7230#section-5.4": {
    "StatusCode": 200,
    "LastSeen": "2024-01-18T19:07:34.10242-05:00"
  },
  "https://tools.ietf.org/html/rfc7231#section-6": {
    "StatusCode": 200,
    "LastSeen": "2024-01-18T19:06:15.452284-05:00"
  },
  "https://tools.ietf.org/html/rfc7231#section-7.1.3": {
    "StatusCode": 200,
    "LastSeen": "2024-01-18T19:07:44.195931-05:00"
  },
  "https://tools.ietf.org/html/rfc7235#section-4.2": {
    "StatusCode": 200,
    "LastSeen": "2024-01-18T19:06:31.372724-05:00"
  },
  "https://tools.ietf.org/html/rfc8174": {
    "StatusCode": 200,
    "LastSeen": "2024-01-18T19:07:49.511541-05:00"
  },
  "https://tools.ietf.org/html/rfc9110#section-7.2": {
    "StatusCode": 200,
    "LastSeen": "2024-01-30T16:14:53.22207-05:00"
  },
  "https://tools.ietf.org/html/rfc9113#section-8.3.1": {
    "StatusCode": 200,
    "LastSeen": "2024-01-30T16:15:09.534458-05:00"
  },
  "https://tracetest.io/": {
    "StatusCode": 206,
    "LastSeen": "2024-01-30T15:24:48.98869-05:00"
  },
  "https://tracetest.io/blog/frontend-overhaul-opentelemetry-demo": {
    "StatusCode": 206,
    "LastSeen": "2024-01-18T19:10:31.726427-05:00"
  },
  "https://traefik.io": {
    "StatusCode": 206,
    "LastSeen": "2024-01-18T19:11:11.581704-05:00"
  },
  "https://traefik.io/traefik-hub/": {
    "StatusCode": 206,
    "LastSeen": "2024-01-30T16:07:34.195677-05:00"
  },
  "https://tyk.io": {
    "StatusCode": 206,
    "LastSeen": "2024-01-30T15:25:27.767149-05:00"
  },
  "https://tyk.io/docs/product-stack/tyk-gateway/advanced-configurations/distributed-tracing/open-telemetry/open-telemetry-overview/": {
    "StatusCode": 206,
    "LastSeen": "2024-01-30T15:25:10.11516-05:00"
  },
  "https://tyk.io/docs/product-stack/tyk-gateway/advanced-configurations/plugins/otel-plugins/": {
    "StatusCode": 206,
    "LastSeen": "2024-01-30T16:05:15.785278-05:00"
  },
  "https://tyk.io/docs/tyk-oss-gateway/configuration/#opentelemetry": {
    "StatusCode": 206,
    "LastSeen": "2024-01-30T16:05:09.68071-05:00"
  },
  "https://ucum.org/ucum.html#para-curly": {
    "StatusCode": 200,
    "LastSeen": "2024-01-18T19:07:34.497619-05:00"
  },
  "https://undici.nodejs.org/": {
    "StatusCode": 206,
    "LastSeen": "2024-04-18T10:52:53.442567+02:00"
  },
  "https://uplight.com": {
    "StatusCode": 206,
    "LastSeen": "2024-01-30T05:18:18.611588-05:00"
  },
  "https://uplight.com/": {
    "StatusCode": 206,
    "LastSeen": "2024-01-30T06:06:33.174666-05:00"
  },
  "https://uptrace.dev/get/open-source-apm.html": {
    "StatusCode": 206,
    "LastSeen": "2024-01-18T19:08:12.676498-05:00"
  },
  "https://us06web.zoom.us/j/82702918447": {
    "StatusCode": 200,
    "LastSeen": "2024-01-18T19:10:46.304364-05:00"
  },
  "https://us06web.zoom.us/j/85691064809": {
    "StatusCode": 200,
    "LastSeen": "2024-01-18T19:10:40.212022-05:00"
  },
  "https://us06web.zoom.us/j/87037874951": {
    "StatusCode": 200,
    "LastSeen": "2024-01-18T19:10:51.851957-05:00"
  },
  "https://v8.dev/docs/stack-trace-api": {
    "StatusCode": 206,
    "LastSeen": "2024-01-18T19:06:31.460172-05:00"
  },
  "https://vagrantup.com": {
    "StatusCode": 206,
    "LastSeen": "2024-01-18T19:11:06.338111-05:00"
  },
  "https://vapor.codes": {
    "StatusCode": 206,
    "LastSeen": "2024-01-30T16:05:03.5069-05:00"
  },
  "https://vote.heliosvoting.org/helios/elections/1ee70ee4-11ce-11ee-aaf8-0a8c9aac83f9/view": {
    "StatusCode": 200,
    "LastSeen": "2024-01-30T15:25:03.975449-05:00"
  },
  "https://vote.heliosvoting.org/helios/elections/76558134-3384-11ed-8688-02871af94755/view": {
    "StatusCode": 200,
    "LastSeen": "2024-01-18T19:10:30.097278-05:00"
  },
  "https://vunetsystems.com/vuapp360/": {
    "StatusCode": 200,
    "LastSeen": "2024-03-13T02:43:01.336500261Z"
  },
  "https://w3c.github.io/trace-context-amqp/": {
    "StatusCode": 206,
    "LastSeen": "2024-01-18T19:36:50.621315-05:00"
  },
  "https://w3c.github.io/trace-context-mqtt/": {
    "StatusCode": 206,
    "LastSeen": "2024-01-18T19:37:16.51533-05:00"
  },
  "https://w3c.github.io/trace-context/": {
    "StatusCode": 206,
    "LastSeen": "2024-01-18T19:37:06.268798-05:00"
  },
  "https://web.archive.org/web/20180321091318/http://www.onlamp.com/pub/a/linux/2000/11/16/LinuxAdmin.html": {
    "StatusCode": 200,
    "LastSeen": "2024-01-18T19:37:17.279668-05:00"
  },
  "https://wicg.github.io/ua-client-hints/#interface": {
    "StatusCode": 206,
    "LastSeen": "2024-01-18T19:36:42.997199-05:00"
  },
  "https://wicg.github.io/ua-client-hints/#sec-ch-ua-platform": {
    "StatusCode": 206,
    "LastSeen": "2024-01-18T19:37:01.04637-05:00"
  },
  "https://wiki.alpinelinux.org/wiki/Repositories#Testing": {
    "StatusCode": 200,
    "LastSeen": "2024-01-30T15:25:15.572362-05:00"
  },
  "https://wiki.osdev.org/CPUID": {
    "StatusCode": 206,
    "LastSeen": "2024-01-30T16:03:33.99649-05:00"
  },
  "https://wiki.python.org/moin/PythonImplementations": {
    "StatusCode": 200,
    "LastSeen": "2024-01-18T19:36:55.951745-05:00"
  },
  "https://wikipedia.org/wiki/CPU_time": {
    "StatusCode": 200,
    "LastSeen": "2024-01-18T19:37:31.785517-05:00"
  },
  "https://wikipedia.org/wiki/Count_noun": {
    "StatusCode": 200,
    "LastSeen": "2024-01-30T16:14:47.948329-05:00"
  },
  "https://wikipedia.org/wiki/Deployment_environment": {
    "StatusCode": 200,
    "LastSeen": "2024-01-30T16:14:31.776411-05:00"
  },
  "https://wikipedia.org/wiki/Function_as_a_service": {
    "StatusCode": 200,
    "LastSeen": "2024-01-30T16:14:31.894871-05:00"
  },
  "https://wikipedia.org/wiki/Inter-process_communication": {
    "StatusCode": 200,
    "LastSeen": "2024-01-30T16:14:37.279155-05:00"
  },
  "https://wikipedia.org/wiki/Load_%28computing%29": {
    "StatusCode": 200,
    "LastSeen": "2024-01-30T16:14:53.630494-05:00"
  },
  "https://wikipedia.org/wiki/Page_fault": {
    "StatusCode": 200,
    "LastSeen": "2024-01-18T19:37:36.964981-05:00"
  },
  "https://wukongdoc.tingyun.com/apm/userguide/deploy_manage/opentelemetry.html": {
    "StatusCode": 206,
    "LastSeen": "2024-01-30T16:14:59.93877-05:00"
  },
  "https://www.alibabacloud.com/": {
    "StatusCode": 200,
    "LastSeen": "2024-01-18T19:36:43.889402-05:00"
  },
  "https://www.alibabacloud.com/help/doc-detail/40654.htm": {
    "StatusCode": 200,
    "LastSeen": "2024-01-18T19:36:53.114843-05:00"
  },
  "https://www.alibabacloud.com/help/en/arms/tracing-analysis/get-started-with-tracing-analysis": {
    "StatusCode": 200,
    "LastSeen": "2024-01-19T09:04:05.862693+01:00"
  },
  "https://www.ansible.com/": {
    "StatusCode": 200,
    "LastSeen": "2024-03-19T11:21:48.883430689Z"
  },
  "https://www.apollographql.com/docs/federation/": {
    "StatusCode": 206,
    "LastSeen": "2024-01-18T19:55:56.349642-05:00"
  },
  "https://www.aspecto.io": {
    "StatusCode": 200,
    "LastSeen": "2024-01-18T19:06:36.955863-05:00"
  },
  "https://www.aspecto.io/blog/checklist-for-troubleshooting-opentelemetry-nodejs-tracing-issues": {
    "StatusCode": 200,
    "LastSeen": "2024-01-18T19:55:42.06063-05:00"
  },
  "https://www.aspecto.io/blog/jaeger-tracing-the-ultimate-guide/": {
    "StatusCode": 200,
    "LastSeen": "2024-01-18T19:55:52.960818-05:00"
  },
  "https://www.aspecto.io/blog/opentelemetry-go-getting-started/": {
    "StatusCode": 200,
    "LastSeen": "2024-01-18T19:55:41.524531-05:00"
  },
  "https://www.aspecto.io/opentelemetry-bootcamp/": {
    "StatusCode": 200,
    "LastSeen": "2024-01-18T19:56:02.154722-05:00"
  },
  "https://www.bmc.com/blogs/opentracing-opencensus-openmetrics/": {
    "StatusCode": 200,
    "LastSeen": "2024-01-18T19:10:51.674944-05:00"
  },
  "https://www.cisco.com/c/en/us/products/cloud-systems-management/network-services-orchestrator/index.html": {
    "StatusCode": 200,
    "LastSeen": "2024-01-30T15:25:33.27752-05:00"
  },
  "https://www.clickhouse.com/": {
    "StatusCode": 206,
    "LastSeen": "2024-03-25T12:28:15.582344738Z"
  },
  "https://www.cloudfoundry.org/": {
    "StatusCode": 206,
    "LastSeen": "2024-01-30T16:03:28.110283-05:00"
  },
  "https://www.cloudwego.io/": {
    "StatusCode": 206,
    "LastSeen": "2024-01-30T16:14:19.048604-05:00"
  },
  "https://www.cloudwego.io/docs/hertz/tutorials/observability/open-telemetry/": {
    "StatusCode": 206,
    "LastSeen": "2024-01-30T16:14:35.250244-05:00"
  },
  "https://www.cncf.io": {
    "StatusCode": 206,
    "LastSeen": "2024-01-18T19:10:25.924884-05:00"
  },
  "https://www.cncf.io/blog/2019/05/21/a-brief-history-of-opentelemetry-so-far/": {
    "StatusCode": 206,
    "LastSeen": "2024-01-18T20:05:14.383107-05:00"
  },
  "https://www.cncf.io/blog/2023/01/11/a-look-at-the-2022-velocity-of-cncf-linux-foundation-and-top-30-open-source-projects/": {
    "StatusCode": 206,
    "LastSeen": "2024-01-30T05:18:24.717687-05:00"
  },
  "https://www.cncf.io/blog/2023/11/07/opentelemetry-at-kubecon-cloudnativecon-north-america-2023-update/": {
    "StatusCode": 206,
    "LastSeen": "2024-03-19T10:16:35.961700341Z"
  },
  "https://www.cncf.io/projects/": {
    "StatusCode": 206,
    "LastSeen": "2024-01-18T19:07:28.590053-05:00"
  },
  "https://www.cypress.io/": {
    "StatusCode": 200,
    "LastSeen": "2024-01-18T19:06:23.804112-05:00"
  },
  "https://www.datadoghq.com/blog/engineering/php-8-observability-baked-right-in/": {
    "StatusCode": 206,
    "LastSeen": "2024-01-30T05:18:29.107161-05:00"
  },
  "https://www.docker.com": {
    "StatusCode": 206,
    "LastSeen": "2024-01-18T19:05:23.494047-05:00"
  },
  "https://www.docker.com/": {
    "StatusCode": 206,
    "LastSeen": "2024-01-30T06:01:05.627986-05:00"
  },
  "https://www.docsend.com/": {
    "StatusCode": 200,
    "LastSeen": "2024-01-30T06:08:30.61479-05:00"
  },
  "https://www.dynatrace.com/news/blog/what-is-opentelemetry-2/": {
    "StatusCode": 200,
    "LastSeen": "2024-01-18T19:10:40.326174-05:00"
  },
  "https://www.dynatrace.com/support/help/how-to-use-dynatrace/transactions-and-services/service-monitoring-settings/opentelemetry/": {
    "StatusCode": 206,
    "LastSeen": "2024-01-18T19:07:23.468261-05:00"
  },
  "https://www.elastic.co/": {
    "StatusCode": 200,
    "LastSeen": "2024-01-18T20:04:48.918115-05:00"
  },
  "https://www.elastic.co/guide/en/apm/get-started/current/open-telemetry-elastic.html": {
    "StatusCode": 206,
    "LastSeen": "2024-01-18T19:07:45.112044-05:00"
  },
  "https://www.elastic.co/guide/en/beats/filebeat/current/configuration-autodiscover-hints.html": {
    "StatusCode": 206,
    "LastSeen": "2024-01-18T19:55:41.734718-05:00"
  },
  "https://www.elastic.co/guide/en/ecs/current/ecs-field-reference.html": {
    "StatusCode": 206,
    "LastSeen": "2024-01-18T19:37:01.314527-05:00"
  },
  "https://www.elastic.co/guide/en/ecs/master/ecs-reference.html": {
    "StatusCode": 206,
    "LastSeen": "2024-01-18T20:05:25.0348-05:00"
  },
  "https://www.elastic.co/guide/en/elasticsearch/client/java-api-client/current/index.html": {
    "StatusCode": 206,
    "LastSeen": "2024-01-30T15:24:49.20141-05:00"
  },
  "https://www.elastic.co/guide/en/elasticsearch/client/java-api-client/current/opentelemetry.html": {
    "StatusCode": 206,
    "LastSeen": "2024-01-30T15:24:55.301982-05:00"
  },
  "https://www.elastic.co/guide/en/elasticsearch/reference/current/search.html": {
    "StatusCode": 206,
    "LastSeen": "2024-01-30T06:06:13.672817-05:00"
  },
  "https://www.envoyproxy.io": {
    "StatusCode": 206,
    "LastSeen": "2024-01-18T19:56:01.373375-05:00"
  },
  "https://www.envoyproxy.io/": {
    "StatusCode": 206,
    "LastSeen": "2024-01-18T19:07:45.019725-05:00"
  },
  "https://www.erlang.org/doc/man/erl_error.html#format_exception-3": {
    "StatusCode": 206,
    "LastSeen": "2024-01-18T19:55:56.638786-05:00"
  },
  "https://www.erlang.org/doc/reference_manual/records.html": {
    "StatusCode": 206,
    "LastSeen": "2024-01-30T06:01:26.606355-05:00"
  },
  "https://www.eventbrite.com/e/otel-unplugged-kubeconcloudnativecon-detroit-2022-tickets-427595037267": {
    "StatusCode": 200,
    "LastSeen": "2024-01-18T19:55:40.849816-05:00"
  },
  "https://www.farfetch.com": {
    "StatusCode": 206,
    "LastSeen": "2024-01-18T08:05:39.236208-05:00"
  },
  "https://www.first.org/cvss/calculator/3.1": {
    "StatusCode": 200,
    "LastSeen": "2024-01-30T16:14:50.659493-05:00"
  },
  "https://www.first.org/cvss/specification-document": {
    "StatusCode": 200,
    "LastSeen": "2024-01-30T16:14:36.299764-05:00"
  },
  "https://www.flipt.io/docs/configuration/observability#tracing": {
    "StatusCode": 206,
    "LastSeen": "2024-01-30T16:05:22.031745-05:00"
  },
  "https://www.freedesktop.org/software/systemd/man/machine-id.html": {
    "StatusCode": 206,
    "LastSeen": "2024-04-04T20:00:40.645221-04:00"
  },
  "https://www.fulcrumapp.com/": {
    "StatusCode": 206,
    "LastSeen": "2024-01-30T06:06:09.538965-05:00"
  },
  "https://www.github.com/ishanjainn": {
    "StatusCode": 200,
    "LastSeen": "2024-03-13T11:08:39.884972234Z"
  },
  "https://www.gnupg.org/gph/en/manual/x135.html#AEN160": {
    "StatusCode": 206,
    "LastSeen": "2024-01-18T08:06:05.647803-05:00"
  },
  "https://www.gsse.biz/pdfs/papers/DASIA2018-abstract.pdf": {
    "StatusCode": 206,
    "LastSeen": "2024-01-30T05:18:48.040371-05:00"
  },
  "https://www.hangfire.io/": {
    "StatusCode": 206,
    "LastSeen": "2024-01-18T19:37:22.613558-05:00"
  },
  "https://www.highlight.io/docs/general/company/open-source/contributing/adding-an-sdk/": {
    "StatusCode": 206,
    "LastSeen": "2024-01-30T15:24:52.533914-05:00"
  },
  "https://www.honeycomb.io/": {
    "StatusCode": 206,
    "LastSeen": "2024-01-18T19:10:19.612131-05:00"
  },
  "https://www.honeycomb.io/blog/ask-miss-o11y-opentelemetry-baggage/": {
    "StatusCode": 206,
    "LastSeen": "2024-01-18T19:10:57.133233-05:00"
  },
  "https://www.honeycomb.io/blog/bees-working-together-how-ecobees-engineers-adopted-honeycomb-for-visibility-into-system-optimization-and-customer-experience": {
    "StatusCode": 206,
    "LastSeen": "2024-01-30T06:01:04.885071-05:00"
  },
  "https://www.hyperdx.io/docs/install/opentelemetry": {
    "StatusCode": 206,
    "LastSeen": "2024-01-30T16:14:16.496047-05:00"
  },
  "https://www.iana.org/assignments/tls-extensiontype-values/tls-extensiontype-values.xhtml#alpn-protocol-ids": {
    "StatusCode": 200,
    "LastSeen": "2024-01-30T16:14:58.739442-05:00"
  },
  "https://www.iana.org/assignments/tls-parameters/tls-parameters.xhtml#table-tls-parameters-4": {
    "StatusCode": 200,
    "LastSeen": "2024-01-30T16:15:04.543149-05:00"
  },
  "https://www.ibm.com/docs/api/v1/content/SSYKE2_8.0.0/openj9/api/jdk8/jre/management/extension/com/ibm/lang/management/OperatingSystemMXBean.html": {
    "StatusCode": 206,
    "LastSeen": "2024-01-18T08:05:54.623699-05:00"
  },
  "https://www.ibm.com/docs/api/v1/content/SSYKE2_8.0.0/openj9/api/jdk8/jre/management/extension/com/ibm/lang/management/OperatingSystemMXBean.html#getProcessCpuLoad--": {
    "StatusCode": 206,
    "LastSeen": "2024-01-18T08:05:49.32321-05:00"
  },
  "https://www.ibm.com/docs/api/v1/content/SSYKE2_8.0.0/openj9/api/jdk8/jre/management/extension/com/ibm/lang/management/OperatingSystemMXBean.html#getProcessCpuTime--": {
    "StatusCode": 206,
    "LastSeen": "2024-01-18T08:05:44.242711-05:00"
  },
  "https://www.ibm.com/docs/en/ibm-mq/9.1": {
    "StatusCode": 206,
    "LastSeen": "2024-01-18T19:55:40.837045-05:00"
  },
  "https://www.ibm.com/docs/en/obi/current": {
    "StatusCode": 206,
    "LastSeen": "2024-01-18T19:07:50.513752-05:00"
  },
  "https://www.ietf.org/rfc/rfc4122.txt": {
    "StatusCode": 206,
    "LastSeen": "2024-04-04T20:00:31.717502-04:00"
  },
  "https://www.influxdata.com/time-series-platform/telegraf/": {
    "StatusCode": 206,
    "LastSeen": "2024-01-30T16:05:10.329813-05:00"
  },
  "https://www.infoq.com/presentations/opentelemetry-observability/": {
    "StatusCode": 200,
    "LastSeen": "2024-02-09T09:36:03.77411329Z"
  },
  "https://www.investopedia.com/terms/p/personally-identifiable-information-pii.asp": {
    "StatusCode": 200,
    "LastSeen": "2024-01-18T19:55:46.183893-05:00"
  },
  "https://www.iso.org/iso-8601-date-and-time-format.html": {
    "StatusCode": 200,
    "LastSeen": "2024-01-18T19:36:45.940955-05:00"
  },
  "https://www.itu.int/ITU-T/studygroups/com17/oid.html": {
    "StatusCode": 206,
    "LastSeen": "2024-01-30T06:01:11.845966-05:00"
  },
  "https://www.jaegertracing.io/": {
    "StatusCode": 206,
    "LastSeen": "2024-01-18T19:06:00.302456-05:00"
  },
  "https://www.jaegertracing.io/docs/": {
    "StatusCode": 206,
    "LastSeen": "2024-01-18T19:56:07.213094-05:00"
  },
  "https://www.jaegertracing.io/docs/1.18/client-libraries/#baggage": {
    "StatusCode": 206,
    "LastSeen": "2024-01-18T19:37:16.745648-05:00"
  },
  "https://www.jaegertracing.io/docs/1.20/client-libraries/#propagation-format": {
    "StatusCode": 206,
    "LastSeen": "2024-02-28T10:02:43.157547031+01:00"
  },
  "https://www.jaegertracing.io/docs/1.21/client-libraries/#propagation-format": {
    "StatusCode": 200,
    "LastSeen": "2024-01-18T19:07:49.343466-05:00"
  },
  "https://www.jaegertracing.io/docs/1.24/architecture/#agent": {
    "StatusCode": 206,
    "LastSeen": "2024-01-18T19:55:40.781808-05:00"
  },
  "https://www.jaegertracing.io/docs/1.37/deployment/#memory": {
    "StatusCode": 206,
    "LastSeen": "2024-01-18T19:55:56.5809-05:00"
  },
  "https://www.jaegertracing.io/docs/1.37/operator/": {
    "StatusCode": 206,
    "LastSeen": "2024-01-18T19:56:01.949015-05:00"
  },
  "https://www.jaegertracing.io/docs/1.41/apis/#remote-sampling-configuration-stable": {
    "StatusCode": 206,
    "LastSeen": "2024-01-18T19:55:47.233197-05:00"
  },
  "https://www.jaegertracing.io/docs/1.41/sampling/#adaptive-sampling": {
    "StatusCode": 206,
    "LastSeen": "2024-01-18T19:55:56.416577-05:00"
  },
  "https://www.jaegertracing.io/docs/1.41/sampling/#remote-sampling": {
    "StatusCode": 206,
    "LastSeen": "2024-01-18T19:55:30.176333-05:00"
  },
  "https://www.jaegertracing.io/docs/1.42/getting-started/": {
    "StatusCode": 206,
    "LastSeen": "2024-01-30T05:18:45.815118-05:00"
  },
  "https://www.jaegertracing.io/docs/1.47/getting-started/": {
    "StatusCode": 206,
    "LastSeen": "2024-01-30T06:06:08.853078-05:00"
  },
  "https://www.jaegertracing.io/docs/latest/apis/": {
    "StatusCode": 206,
    "LastSeen": "2024-01-18T19:37:16.697232-05:00"
  },
  "https://www.jaegertracing.io/docs/latest/client-libraries/": {
    "StatusCode": 206,
    "LastSeen": "2024-01-30T06:01:24.042782-05:00"
  },
  "https://www.jaegertracing.io/docs/latest/client-libraries/#propagation-format": {
    "StatusCode": 206,
    "LastSeen": "2024-01-18T19:37:22.452191-05:00"
  },
  "https://www.jaegertracing.io/docs/latest/getting-started/": {
    "StatusCode": 206,
    "LastSeen": "2024-01-18T19:07:23.693276-05:00"
  },
  "https://www.jaegertracing.io/download/": {
    "StatusCode": 206,
    "LastSeen": "2024-01-18T19:55:40.781807-05:00"
  },
  "https://www.java.com/en/": {
    "StatusCode": 200,
    "LastSeen": "2024-01-18T19:55:46.525923-05:00"
  },
  "https://www.jenkins.io": {
    "StatusCode": 206,
    "LastSeen": "2024-01-30T05:18:35.317496-05:00"
  },
  "https://www.jenkins.io/": {
    "StatusCode": 206,
    "LastSeen": "2024-01-30T16:05:38.60387-05:00"
  },
  "https://www.jsonrpc.org/": {
    "StatusCode": 206,
    "LastSeen": "2024-01-18T19:36:56.137318-05:00"
  },
  "https://www.kernel.org/doc/Documentation/ABI/testing/procfs-diskstats": {
    "StatusCode": 206,
    "LastSeen": "2024-01-18T19:36:55.905893-05:00"
  },
  "https://www.keycloak.org/": {
    "StatusCode": 206,
    "LastSeen": "2024-01-18T19:55:51.649479-05:00"
  },
  "https://www.konghq.com/": {
    "StatusCode": 200,
    "LastSeen": "2024-01-30T15:37:02.403477-05:00"
  },
  "https://www.krakend.io": {
    "StatusCode": 206,
    "LastSeen": "2024-04-19T07:13:40.975524094Z"
  },
  "https://www.krakend.io/docs/telemetry/opentelemetry/": {
    "StatusCode": 206,
    "LastSeen": "2024-04-19T07:13:43.941227206Z"
  },
  "https://www.linuxfoundation.org/legal/privacy-policy": {
    "StatusCode": 200,
    "LastSeen": "2024-01-30T16:04:05.250977-05:00"
  },
  "https://www.linuxfoundation.org/legal/trademark-usage": {
    "StatusCode": 200,
    "LastSeen": "2024-01-30T16:04:48.768978-05:00"
  },
  "https://www.logicmonitor.com/support/tracing/getting-started-with-tracing": {
    "StatusCode": 206,
    "LastSeen": "2024-01-18T19:07:56.078794-05:00"
  },
  "https://www.lua.org": {
    "StatusCode": 206,
    "LastSeen": "2024-01-18T19:55:56.769343-05:00"
  },
  "https://www.mathworks.com/matlabcentral/fileexchange/130979-opentelemetry-matlab": {
    "StatusCode": 206,
    "LastSeen": "2024-01-30T16:07:16.475437-05:00"
  },
  "https://www.mathworks.com/products/matlab.html": {
    "StatusCode": 200,
    "LastSeen": "2024-01-30T16:07:10.978829-05:00"
  },
  "https://www.meetup.com/opentelemetry-in-practice-meetup-group/": {
    "StatusCode": 206,
    "LastSeen": "2024-01-18T19:10:35.24757-05:00"
  },
  "https://www.mongodb.com/": {
    "StatusCode": 206,
    "LastSeen": "2024-01-30T06:05:58.268011-05:00"
  },
  "https://www.mysql.com/": {
    "StatusCode": 206,
    "LastSeen": "2024-01-30T16:07:22.780855-05:00"
  },
  "https://www.netlify.com/": {
    "StatusCode": 206,
    "LastSeen": "2024-01-30T16:15:31.243531-05:00"
  },
  "https://www.netlify.com/blog/2016/07/20/introducing-deploy-previews-in-netlify/": {
    "StatusCode": 206,
    "LastSeen": "2024-01-30T16:15:36.666513-05:00"
  },
  "https://www.nomadproject.io": {
    "StatusCode": 206,
    "LastSeen": "2024-01-18T19:55:40.963175-05:00"
  },
  "https://www.npmjs.com/package/@opentelemetry/auto-instrumentations-node": {
    "StatusCode": 200,
    "LastSeen": "2024-01-18T19:10:51.86133-05:00"
  },
  "https://www.npmjs.com/package/@opentelemetry/auto-instrumentations-web": {
    "StatusCode": 200,
    "LastSeen": "2024-01-18T19:10:52.750326-05:00"
  },
  "https://www.npmjs.com/package/@opentelemetry/exporter-prometheus": {
    "StatusCode": 200,
    "LastSeen": "2024-01-30T16:05:10.886286-05:00"
  },
  "https://www.npmjs.com/package/@opentelemetry/exporter-trace-otlp-grpc": {
    "StatusCode": 200,
    "LastSeen": "2024-01-18T19:10:46.431614-05:00"
  },
  "https://www.npmjs.com/package/@opentelemetry/exporter-trace-otlp-http": {
    "StatusCode": 200,
    "LastSeen": "2024-01-18T19:10:41.285464-05:00"
  },
  "https://www.npmjs.com/package/@opentelemetry/exporter-trace-otlp-proto": {
    "StatusCode": 200,
    "LastSeen": "2024-01-18T19:10:20.258773-05:00"
  },
  "https://www.npmjs.com/package/@opentelemetry/exporter-zipkin": {
    "StatusCode": 200,
    "LastSeen": "2024-01-30T16:05:17.306892-05:00"
  },
  "https://www.npmjs.com/package/@opentelemetry/instrumentation-aws-lambda": {
    "StatusCode": 200,
    "LastSeen": "2024-01-18T19:10:20.62783-05:00"
  },
  "https://www.npmjs.com/package/@opentelemetry/instrumentation-express": {
    "StatusCode": 200,
    "LastSeen": "2024-01-18T19:10:20.905152-05:00"
  },
  "https://www.npmjs.com/package/@opentelemetry/instrumentation-http": {
    "StatusCode": 200,
    "LastSeen": "2024-01-18T19:10:41.32042-05:00"
  },
  "https://www.npmjs.com/package/@opentelemetry/instrumentation-redis": {
    "StatusCode": 200,
    "LastSeen": "2024-01-18T19:55:53.72493-05:00"
  },
  "https://www.npmjs.com/package/@opentelemetry/sdk-metrics": {
    "StatusCode": 200,
    "LastSeen": "2024-01-30T16:05:04.40799-05:00"
  },
  "https://www.npmjs.com/package/@opentelemetry/sdk-node": {
    "StatusCode": 200,
    "LastSeen": "2024-01-18T19:55:40.758062-05:00"
  },
  "https://www.npmjs.com/package/@opentelemetry/sdk-trace-node": {
    "StatusCode": 200,
    "LastSeen": "2024-01-30T16:04:55.120561-05:00"
  },
  "https://www.npmjs.com/package/@opentelemetry/shim-opentracing": {
    "StatusCode": 200,
    "LastSeen": "2024-01-18T19:55:41.775458-05:00"
  },
  "https://www.nuget.org/packages/": {
    "StatusCode": 200,
    "LastSeen": "2024-01-30T15:25:18.124486-05:00"
  },
  "https://www.nuget.org/packages/Azure.Monitor.OpenTelemetry.Exporter": {
    "StatusCode": 200,
    "LastSeen": "2024-01-08T12:16:52.020671+01:00"
  },
  "https://www.nuget.org/packages/Confluent.Kafka": {
    "StatusCode": 200,
    "LastSeen": "2024-01-18T10:45:19.955108939Z"
  },
  "https://www.nuget.org/packages/Elastic.Clients.Elasticsearch": {
    "StatusCode": 200,
    "LastSeen": "2024-01-30T15:25:11.936702-05:00"
  },
  "https://www.nuget.org/packages/Elastic.Transport": {
    "StatusCode": 200,
    "LastSeen": "2024-01-30T16:04:54.132064-05:00"
  },
  "https://www.nuget.org/packages/GraphQL": {
    "StatusCode": 200,
    "LastSeen": "2024-01-30T15:25:26.790582-05:00"
  },
  "https://www.nuget.org/packages/Grpc.Net.Client": {
    "StatusCode": 200,
    "LastSeen": "2024-01-30T15:25:32.390995-05:00"
  },
  "https://www.nuget.org/packages/Grpc.Net.Client/": {
    "StatusCode": 200,
    "LastSeen": "2024-01-30T15:25:12.378389-05:00"
  },
  "https://www.nuget.org/packages/KafkaFlow.OpenTelemetry": {
    "StatusCode": 200,
    "LastSeen": "2024-01-08T12:17:09.813416+01:00"
  },
  "https://www.nuget.org/packages/MassTransit": {
    "StatusCode": 200,
    "LastSeen": "2024-01-30T15:25:53.19635-05:00"
  },
  "https://www.nuget.org/packages/Microsoft.Data.SqlClient": {
    "StatusCode": 200,
    "LastSeen": "2024-01-30T15:26:37.706115-05:00"
  },
  "https://www.nuget.org/packages/Microsoft.Extensions.Logging": {
    "StatusCode": 200,
    "LastSeen": "2024-01-30T15:27:06.082933-05:00"
  },
  "https://www.nuget.org/packages/MongoDB.Driver.Core": {
    "StatusCode": 200,
    "LastSeen": "2024-01-30T15:25:58.82756-05:00"
  },
  "https://www.nuget.org/packages/MySql.Data": {
    "StatusCode": 200,
    "LastSeen": "2024-01-30T15:26:11.523571-05:00"
  },
  "https://www.nuget.org/packages/MySqlConnector": {
    "StatusCode": 200,
    "LastSeen": "2024-01-30T15:26:05.802946-05:00"
  },
  "https://www.nuget.org/packages/NServiceBus": {
    "StatusCode": 200,
    "LastSeen": "2024-01-30T15:26:26.636128-05:00"
  },
  "https://www.nuget.org/packages/Npgsql": {
    "StatusCode": 200,
    "LastSeen": "2024-01-30T15:26:17.426269-05:00"
  },
  "https://www.nuget.org/packages/OpenTelemetry.Exporter.Console": {
    "StatusCode": 200,
    "LastSeen": "2024-01-30T16:04:59.787702-05:00"
  },
  "https://www.nuget.org/packages/OpenTelemetry.Exporter.Console/": {
    "StatusCode": 200,
    "LastSeen": "2024-02-26T11:49:03.510469+01:00"
  },
  "https://www.nuget.org/packages/OpenTelemetry.Exporter.Geneva": {
    "StatusCode": 200,
    "LastSeen": "2024-01-08T12:16:52.640928+01:00"
  },
  "https://www.nuget.org/packages/OpenTelemetry.Exporter.InMemory": {
    "StatusCode": 200,
    "LastSeen": "2024-01-08T12:16:54.088108+01:00"
  },
  "https://www.nuget.org/packages/OpenTelemetry.Exporter.InfluxDB": {
    "StatusCode": 200,
    "LastSeen": "2024-01-08T12:16:53.242379+01:00"
  },
  "https://www.nuget.org/packages/OpenTelemetry.Exporter.Instana": {
    "StatusCode": 200,
    "LastSeen": "2024-01-08T12:16:54.624719+01:00"
  },
  "https://www.nuget.org/packages/OpenTelemetry.Exporter.OneCollector": {
    "StatusCode": 200,
    "LastSeen": "2024-01-08T12:16:55.18972+01:00"
  },
  "https://www.nuget.org/packages/OpenTelemetry.Exporter.OpenTelemetryProtocol": {
    "StatusCode": 200,
    "LastSeen": "2024-01-08T12:16:55.911758+01:00"
  },
  "https://www.nuget.org/packages/OpenTelemetry.Exporter.OpenTelemetryProtocol/": {
    "StatusCode": 200,
    "LastSeen": "2024-02-26T11:21:32.246063+01:00"
  },
  "https://www.nuget.org/packages/OpenTelemetry.Exporter.Prometheus.AspNetCore": {
    "StatusCode": 200,
    "LastSeen": "2024-01-08T12:16:56.504932+01:00"
  },
  "https://www.nuget.org/packages/OpenTelemetry.Exporter.Prometheus.HttpListener": {
    "StatusCode": 200,
    "LastSeen": "2024-01-08T12:16:57.077457+01:00"
  },
  "https://www.nuget.org/packages/OpenTelemetry.Exporter.Stackdriver": {
    "StatusCode": 200,
    "LastSeen": "2024-01-08T12:16:57.67458+01:00"
  },
  "https://www.nuget.org/packages/OpenTelemetry.Exporter.Zipkin": {
    "StatusCode": 200,
    "LastSeen": "2024-01-08T12:16:58.383719+01:00"
  },
  "https://www.nuget.org/packages/OpenTelemetry.Extensions.Hosting": {
    "StatusCode": 200,
    "LastSeen": "2024-02-26T11:49:01.977306+01:00"
  },
  "https://www.nuget.org/packages/OpenTelemetry.Instrumentation.AWS": {
    "StatusCode": 200,
    "LastSeen": "2024-01-08T12:17:03.97417+01:00"
  },
  "https://www.nuget.org/packages/OpenTelemetry.Instrumentation.AWSLambda": {
    "StatusCode": 200,
    "LastSeen": "2024-01-08T12:17:04.547895+01:00"
  },
  "https://www.nuget.org/packages/OpenTelemetry.Instrumentation.AspNet": {
    "StatusCode": 200,
    "LastSeen": "2024-01-30T16:04:54.124745-05:00"
  },
  "https://www.nuget.org/packages/OpenTelemetry.Instrumentation.AspNet.TelemetryHttpModule": {
    "StatusCode": 200,
    "LastSeen": "2024-01-08T12:17:03.421695+01:00"
  },
  "https://www.nuget.org/packages/OpenTelemetry.Instrumentation.AspNetCore": {
    "StatusCode": 200,
    "LastSeen": "2024-01-18T19:06:36.312874-05:00"
  },
  "https://www.nuget.org/packages/OpenTelemetry.Instrumentation.Cassandra": {
    "StatusCode": 200,
    "LastSeen": "2024-01-08T12:17:05.131216+01:00"
  },
  "https://www.nuget.org/packages/OpenTelemetry.Instrumentation.ElasticsearchClient": {
    "StatusCode": 200,
    "LastSeen": "2024-01-08T12:17:05.675509+01:00"
  },
  "https://www.nuget.org/packages/OpenTelemetry.Instrumentation.EntityFrameworkCore": {
    "StatusCode": 200,
    "LastSeen": "2024-01-08T12:17:06.2301+01:00"
  },
  "https://www.nuget.org/packages/OpenTelemetry.Instrumentation.EventCounters": {
    "StatusCode": 200,
    "LastSeen": "2024-01-08T12:17:06.840134+01:00"
  },
  "https://www.nuget.org/packages/OpenTelemetry.Instrumentation.GrpcCore": {
    "StatusCode": 200,
    "LastSeen": "2024-01-08T12:17:07.403297+01:00"
  },
  "https://www.nuget.org/packages/OpenTelemetry.Instrumentation.GrpcNetClient": {
    "StatusCode": 200,
    "LastSeen": "2024-01-08T12:17:08.041641+01:00"
  },
  "https://www.nuget.org/packages/OpenTelemetry.Instrumentation.Hangfire": {
    "StatusCode": 200,
    "LastSeen": "2024-01-08T12:17:08.604025+01:00"
  },
  "https://www.nuget.org/packages/OpenTelemetry.Instrumentation.Http": {
    "StatusCode": 200,
    "LastSeen": "2024-01-08T12:17:09.21921+01:00"
  },
  "https://www.nuget.org/packages/OpenTelemetry.Instrumentation.MassTransit": {
    "StatusCode": 200,
    "LastSeen": "2024-01-08T12:17:10.368391+01:00"
  },
  "https://www.nuget.org/packages/OpenTelemetry.Instrumentation.MySqlData": {
    "StatusCode": 200,
    "LastSeen": "2024-01-08T12:17:10.929312+01:00"
  },
  "https://www.nuget.org/packages/OpenTelemetry.Instrumentation.Owin": {
    "StatusCode": 200,
    "LastSeen": "2024-01-08T12:17:11.47286+01:00"
  },
  "https://www.nuget.org/packages/OpenTelemetry.Instrumentation.Process": {
    "StatusCode": 200,
    "LastSeen": "2024-01-30T15:25:00.54516-05:00"
  },
  "https://www.nuget.org/packages/OpenTelemetry.Instrumentation.Quartz": {
    "StatusCode": 200,
    "LastSeen": "2024-01-08T12:17:12.029192+01:00"
  },
  "https://www.nuget.org/packages/OpenTelemetry.Instrumentation.Runtime": {
    "StatusCode": 200,
    "LastSeen": "2024-01-30T15:25:11.836127-05:00"
  },
  "https://www.nuget.org/packages/OpenTelemetry.Instrumentation.SqlClient": {
    "StatusCode": 200,
    "LastSeen": "2024-01-08T12:17:12.629954+01:00"
  },
  "https://www.nuget.org/packages/OpenTelemetry.Instrumentation.StackExchangeRedis": {
    "StatusCode": 200,
    "LastSeen": "2024-01-08T12:17:13.279094+01:00"
  },
  "https://www.nuget.org/packages/OpenTelemetry.Instrumentation.Wcf": {
    "StatusCode": 200,
    "LastSeen": "2024-01-08T12:17:13.880643+01:00"
  },
  "https://www.nuget.org/packages/Purview.Telemetry.SourceGenerator": {
    "StatusCode": 200,
    "LastSeen": "2024-04-26T09:57:50.691575342+01:00"
  },
  "https://www.nuget.org/packages/Quartz": {
    "StatusCode": 200,
    "LastSeen": "2024-01-30T15:26:32.105686-05:00"
  },
  "https://www.nuget.org/packages/StackExchange.Redis": {
    "StatusCode": 200,
    "LastSeen": "2024-01-30T15:26:49.163589-05:00"
  },
  "https://www.nuget.org/packages/System.Data.SqlClient": {
    "StatusCode": 200,
    "LastSeen": "2024-01-30T15:26:43.21023-05:00"
  },
  "https://www.nuget.org/profiles/OpenTelemetry": {
    "StatusCode": 200,
    "LastSeen": "2024-01-30T16:14:40.133322-05:00"
  },
  "https://www.observeany.com/learn/opentelemetry-receiver": {
    "StatusCode": 200,
    "LastSeen": "2024-01-30T15:25:23.850674-05:00"
  },
  "https://www.openpolicyagent.org/": {
    "StatusCode": 206,
    "LastSeen": "2024-01-30T16:06:21.562641-05:00"
  },
  "https://www.openpolicyagent.org/docs/latest/monitoring/#opentelemetry": {
    "StatusCode": 206,
    "LastSeen": "2024-01-30T16:06:26.999329-05:00"
  },
  "https://www.openssl.org/docs/man1.1.1/man3/SSL_get_version.html#RETURN-VALUES": {
    "StatusCode": 206,
    "LastSeen": "2024-01-30T16:14:53.526525-05:00"
  },
  "https://www.openssl.org/docs/manmaster/man1/openssl-s_client.html": {
    "StatusCode": 206,
    "LastSeen": "2024-01-30T16:14:53.429593-05:00"
  },
  "https://www.oracle.com/technical-resources/articles/javase/jmx.html": {
    "StatusCode": 200,
    "LastSeen": "2024-01-18T19:55:46.046387-05:00"
  },
  "https://www.otelbin.io/": {
    "StatusCode": 200,
    "LastSeen": "2024-01-30T16:14:44.039011-05:00"
  },
  "https://www.outreachy.org/": {
    "StatusCode": 200,
    "LastSeen": "2024-01-18T19:55:46.020866-05:00"
  },
  "https://www.outreachy.org/2018-may-august/communities/cncf-tracing/#convert-and-revise-documentation-for-opentracing-s": {
    "StatusCode": 200,
    "LastSeen": "2024-01-18T19:56:06.855008-05:00"
  },
  "https://www.outreachy.org/communities/cfp/cncf-tracing/": {
    "StatusCode": 200,
    "LastSeen": "2024-01-18T19:56:17.091027-05:00"
  },
  "https://www.outreachy.org/december-2018-march-2019-outreachy-internships/communities/cncf-tracing/#create-a-set-of-performance-tests": {
    "StatusCode": 200,
    "LastSeen": "2024-01-18T19:56:01.707276-05:00"
  },
  "https://www.outreachy.org/december-2019-to-march-2020-internship-round/communities/cncf-tracing/#research-alternative-data-visualizations-for-traci": {
    "StatusCode": 200,
    "LastSeen": "2024-01-18T19:56:11.975565-05:00"
  },
  "https://www.outreachy.org/outreachy-december-2022-internship-round/communities/cncf-tracing/#add-auto-instrumentation-support-for-python-thread": {
    "StatusCode": 200,
    "LastSeen": "2024-01-18T19:55:46.020897-05:00"
  },
  "https://www.outreachy.org/outreachy-december-2022-internship-round/communities/cncf-tracing/#create-a-component-generator": {
    "StatusCode": 200,
    "LastSeen": "2024-01-18T19:55:56.157276-05:00"
  },
  "https://www.phoenixframework.org/": {
    "StatusCode": 200,
    "LastSeen": "2024-01-18T19:55:51.114152-05:00"
  },
  "https://www.php-fig.org/psr/psr-15/": {
    "StatusCode": 206,
    "LastSeen": "2024-01-18T20:04:55.011447-05:00"
  },
  "https://www.php-fig.org/psr/psr-17/": {
    "StatusCode": 206,
    "LastSeen": "2024-01-18T19:55:35.65266-05:00"
  },
  "https://www.php-fig.org/psr/psr-18/": {
    "StatusCode": 206,
    "LastSeen": "2024-01-18T20:05:20.190068-05:00"
  },
  "https://www.php.net/": {
    "StatusCode": 200,
    "LastSeen": "2024-01-30T06:01:22.415181-05:00"
  },
  "https://www.php.net/manual/en/book.ffi.php": {
    "StatusCode": 200,
    "LastSeen": "2024-01-18T19:56:25.526063-05:00"
  },
  "https://www.php.net/manual/en/book.mbstring.php": {
    "StatusCode": 200,
    "LastSeen": "2024-01-18T19:56:14.375954-05:00"
  },
  "https://www.php.net/manual/en/book.zlib.php": {
    "StatusCode": 200,
    "LastSeen": "2024-01-18T19:56:19.94814-05:00"
  },
  "https://www.php.net/manual/en/ffi.configuration.php#ini.ffi.preload": {
    "StatusCode": 200,
    "LastSeen": "2024-01-18T19:56:31.108196-05:00"
  },
  "https://www.php.net/manual/en/function.error-log.php": {
    "StatusCode": 200,
    "LastSeen": "2024-01-18T08:05:33.860242-05:00"
  },
  "https://www.php.net/manual/en/opcache.preloading.php": {
    "StatusCode": 200,
    "LastSeen": "2024-01-18T19:56:36.773243-05:00"
  },
  "https://www.python.org/": {
    "StatusCode": 206,
    "LastSeen": "2024-01-30T06:01:17.024465-05:00"
  },
  "https://www.rabbitmq.com/": {
    "StatusCode": 206,
    "LastSeen": "2024-01-30T06:05:58.327146-05:00"
  },
  "https://www.reactive-streams.org/reactive-streams-1.0.1-javadoc/org/reactivestreams/Publisher.html": {
    "StatusCode": 206,
    "LastSeen": "2024-01-18T19:10:25.020977-05:00"
  },
  "https://www.rfc-editor.org/rfc/rfc2732#section-2": {
    "StatusCode": 206,
    "LastSeen": "2024-04-04T20:00:34.113871-04:00"
  },
  "https://www.rfc-editor.org/rfc/rfc3986": {
    "StatusCode": 206,
    "LastSeen": "2024-01-30T06:01:08.536854-05:00"
  },
  "https://www.rfc-editor.org/rfc/rfc3986#section-3.1": {
    "StatusCode": 206,
    "LastSeen": "2024-01-30T05:18:04.249996-05:00"
  },
  "https://www.rfc-editor.org/rfc/rfc3986#section-3.3": {
    "StatusCode": 206,
    "LastSeen": "2024-01-30T06:01:14.318498-05:00"
  },
  "https://www.rfc-editor.org/rfc/rfc3986#section-3.4": {
    "StatusCode": 206,
    "LastSeen": "2024-01-30T06:01:19.324485-05:00"
  },
  "https://www.rfc-editor.org/rfc/rfc3986#section-3.5": {
    "StatusCode": 206,
    "LastSeen": "2024-01-30T06:01:07.991648-05:00"
  },
  "https://www.rfc-editor.org/rfc/rfc5789.html": {
    "StatusCode": 206,
    "LastSeen": "2024-01-18T08:05:44.436708-05:00"
  },
  "https://www.rfc-editor.org/rfc/rfc5952.html": {
    "StatusCode": 206,
    "LastSeen": "2024-01-30T16:04:54.139913-05:00"
  },
  "https://www.rfc-editor.org/rfc/rfc7301.html": {
    "StatusCode": 206,
    "LastSeen": "2024-04-04T20:00:34.603183-04:00"
  },
  "https://www.rfc-editor.org/rfc/rfc9110.html": {
    "StatusCode": 200,
    "LastSeen": "2024-01-18T19:07:23.848229-05:00"
  },
  "https://www.rfc-editor.org/rfc/rfc9110.html#field.content-length": {
    "StatusCode": 200,
    "LastSeen": "2024-01-18T19:36:55.688535-05:00"
  },
  "https://www.rfc-editor.org/rfc/rfc9110.html#field.user-agent": {
    "StatusCode": 200,
    "LastSeen": "2024-01-18T19:36:42.607433-05:00"
  },
  "https://www.rfc-editor.org/rfc/rfc9110.html#name-methods": {
    "StatusCode": 200,
    "LastSeen": "2024-01-18T08:05:27.786778-05:00"
  },
  "https://www.rfc-editor.org/rfc/rfc9110.html#name-uri-origin": {
    "StatusCode": 200,
    "LastSeen": "2024-01-18T19:36:42.607433-05:00"
  },
  "https://www.rubydoc.info/gems/opentelemetry-sdk/OpenTelemetry/SDK/Trace/Samplers": {
    "StatusCode": 200,
    "LastSeen": "2024-01-18T20:05:29.811032-05:00"
  },
  "https://www.rubydoc.info/gems/opentelemetry-sdk/OpenTelemetry/SDK/Trace/Samplers/ParentBased": {
    "StatusCode": 200,
    "LastSeen": "2024-01-18T20:05:09.552087-05:00"
  },
  "https://www.rubydoc.info/gems/opentelemetry-sdk/OpenTelemetry/SDK/Trace/Samplers/TraceIdRatioBased": {
    "StatusCode": 200,
    "LastSeen": "2024-01-18T20:05:35.507448-05:00"
  },
  "https://www.rust-lang.org/": {
    "StatusCode": 206,
    "LastSeen": "2024-01-30T15:25:04.905602-05:00"
  },
  "https://www.selenium.dev/documentation/grid/advanced_features/observability/": {
    "StatusCode": 206,
    "LastSeen": "2024-01-30T16:05:03.991313-05:00"
  },
  "https://www.sentrysoftware.com/products/hardware-sentry-opentelemetry-collector.html": {
    "StatusCode": 206,
    "LastSeen": "2024-01-18T19:08:07.521963-05:00"
  },
  "https://www.serverless.com/framework/docs/getting-started": {
    "StatusCode": 206,
    "LastSeen": "2024-01-18T19:10:41.534021-05:00"
  },
  "https://www.servicenow.com/products/observability.html": {
    "StatusCode": 200,
    "LastSeen": "2024-01-30T16:15:20.662999-05:00"
  },
  "https://www.servicepilot.com/en/doc/apm#opentelemetry": {
    "StatusCode": 200,
    "LastSeen": "2024-01-18T19:56:18.2827-05:00"
  },
  "https://www.shopify.com/": {
    "StatusCode": 200,
    "LastSeen": "2024-01-30T06:01:24.01921-05:00"
  },
  "https://www.skyscanner.net": {
    "StatusCode": 206,
    "LastSeen": "2024-02-26T10:53:37.476242+01:00"
  },
  "https://www.slideshare.net/Altinity/osa-con-2022-signal-correlation-the-ho11y-grail-michael-hausenblas-awspdf": {
    "StatusCode": 206,
    "LastSeen": "2024-01-18T19:56:02.307051-05:00"
  },
  "https://www.slimframework.com/": {
    "StatusCode": 206,
    "LastSeen": "2024-01-30T06:01:39.889326-05:00"
  },
  "https://www.swift.org/": {
    "StatusCode": 206,
    "LastSeen": "2024-01-30T16:04:54.464334-05:00"
  },
  "https://www.tablecheck.com/": {
    "StatusCode": 200,
    "LastSeen": "2024-01-30T06:06:27.764453-05:00"
  },
  "https://www.techtarget.com/searchapparchitecture/tip/The-reasons-to-use-or-not-use-sidecars-in-Kubernetes": {
    "StatusCode": 200,
    "LastSeen": "2024-01-30T06:06:58.358925-05:00"
  },
  "https://www.techtarget.com/searchitoperations/definition/Elastic-Stack": {
    "StatusCode": 200,
    "LastSeen": "2024-01-18T19:56:01.829418-05:00"
  },
  "https://www.techtarget.com/searchitoperations/definition/rolling-deployment": {
    "StatusCode": 200,
    "LastSeen": "2024-01-30T06:07:04.877797-05:00"
  },
  "https://www.techtarget.com/searchoracle/definition/sharding": {
    "StatusCode": 200,
    "LastSeen": "2024-01-30T06:06:31.493032-05:00"
  },
  "https://www.tencentcloud.com/": {
    "StatusCode": 200,
    "LastSeen": "2024-01-18T19:55:30.61487-05:00"
  },
  "https://www.tencentcloud.com/document/product/213/6091": {
    "StatusCode": 200,
    "LastSeen": "2024-01-18T19:55:56.933944-05:00"
  },
  "https://www.thousandeyes.com/": {
    "StatusCode": 200,
    "LastSeen": "2024-01-30T15:26:05.099551-05:00"
  },
  "https://www.traceloop.com": {
    "StatusCode": 206,
    "LastSeen": "2024-01-30T05:18:08.486678-05:00"
  },
  "https://www.typescriptlang.org/download": {
    "StatusCode": 206,
    "LastSeen": "2024-01-18T19:10:44.997912-05:00"
  },
  "https://www.vaultproject.io": {
    "StatusCode": 206,
    "LastSeen": "2024-01-18T19:55:52.399345-05:00"
  },
  "https://www.w3.org/TR/NOTE-datetime": {
    "StatusCode": 206,
    "LastSeen": "2024-01-18T19:37:06.352195-05:00"
  },
  "https://www.w3.org/TR/baggage": {
    "StatusCode": 206,
    "LastSeen": "2024-01-30T16:14:48.570352-05:00"
  },
  "https://www.w3.org/TR/baggage/": {
    "StatusCode": 206,
    "LastSeen": "2024-01-18T19:07:44.471364-05:00"
  },
  "https://www.w3.org/TR/baggage/#baggage-string": {
    "StatusCode": 206,
    "LastSeen": "2024-01-11T06:07:13.666570443Z"
  },
  "https://www.w3.org/TR/baggage/#header-content": {
    "StatusCode": 206,
    "LastSeen": "2024-01-30T16:14:34.212872-05:00"
  },
  "https://www.w3.org/TR/baggage/#key": {
    "StatusCode": 206,
    "LastSeen": "2024-03-15T20:34:48.124860351Z"
  },
  "https://www.w3.org/TR/trace-context": {
    "StatusCode": 206,
    "LastSeen": "2024-01-30T16:14:34.417619-05:00"
  },
  "https://www.w3.org/TR/trace-context/": {
    "StatusCode": 206,
    "LastSeen": "2024-01-18T19:07:34.169939-05:00"
  },
  "https://www.w3.org/TR/trace-context/#bib-rfc5234": {
    "StatusCode": 206,
    "LastSeen": "2024-01-18T19:37:00.888929-05:00"
  },
  "https://www.w3.org/TR/trace-context/#examples-of-http-traceparent-headers": {
    "StatusCode": 206,
    "LastSeen": "2024-01-18T19:36:55.905896-05:00"
  },
  "https://www.w3.org/TR/trace-context/#mutating-the-tracestate-field": {
    "StatusCode": 206,
    "LastSeen": "2024-01-18T19:37:22.42231-05:00"
  },
  "https://www.w3.org/TR/trace-context/#sampled-flag": {
    "StatusCode": 206,
    "LastSeen": "2024-01-18T19:37:16.711697-05:00"
  },
  "https://www.w3.org/TR/trace-context/#trace-flags": {
    "StatusCode": 206,
    "LastSeen": "2024-01-18T19:37:00.97701-05:00"
  },
  "https://www.w3.org/TR/trace-context/#trace-id": {
    "StatusCode": 206,
    "LastSeen": "2024-01-18T19:07:18.565428-05:00"
  },
  "https://www.w3.org/TR/trace-context/#tracestate-header": {
    "StatusCode": 206,
    "LastSeen": "2024-01-18T19:37:11.691468-05:00"
  },
  "https://www.w3.org/TR/trace-context/#tracestate-header-field-values": {
    "StatusCode": 206,
    "LastSeen": "2024-01-18T19:37:27.711313-05:00"
  },
  "https://www.w3.org/TR/trace-context/#value": {
    "StatusCode": 206,
    "LastSeen": "2024-01-18T19:37:16.764147-05:00"
  },
  "https://www.whatsmyua.info": {
    "StatusCode": 200,
    "LastSeen": "2024-01-30T16:34:02.591185-05:00"
  },
  "https://www.youtube.com/@otel-official": {
    "StatusCode": 200,
    "LastSeen": "2024-04-15T11:38:45.271323+02:00"
  },
  "https://www.youtube.com/embed/coPrhP_7lVU": {
    "StatusCode": 200,
    "LastSeen": "2024-01-30T16:15:42.688406-05:00"
  },
  "https://www.youtube.com/embed/zSeKL2-_sVg": {
    "StatusCode": 200,
    "LastSeen": "2024-01-30T16:04:54.247319-05:00"
  },
  "https://www.youtube.com/watch": {
    "StatusCode": 200,
    "LastSeen": "2024-01-18T19:07:39.018978-05:00"
  },
  "https://yaml.org/spec/1.2.2/": {
    "StatusCode": 206,
    "LastSeen": "2024-01-11T06:07:16.115841487Z"
  },
  "https://youtu.be/9iaGG-YZw5I": {
    "StatusCode": 200,
    "LastSeen": "2024-01-18T08:06:46.2047-05:00"
  },
  "https://youtu.be/OEGgmTNfYsU": {
    "StatusCode": 200,
    "LastSeen": "2024-01-30T16:14:48.17809-05:00"
  },
  "https://youtu.be/dpXhgZL9tzU": {
    "StatusCode": 200,
    "LastSeen": "2024-01-30T06:07:15.717409-05:00"
  },
  "https://youtube.com/@otel-official": {
    "StatusCode": 200,
    "LastSeen": "2024-01-30T16:05:09.10431-05:00"
  },
  "https://zipkin.io/": {
    "StatusCode": 206,
    "LastSeen": "2024-01-18T19:07:28.883246-05:00"
  },
  "https://zipkin.io/zipkin-api/": {
    "StatusCode": 206,
    "LastSeen": "2024-01-18T19:07:54.399973-05:00"
  },
  "https://zoom.us/j/5227112777": {
    "StatusCode": 200,
    "LastSeen": "2024-01-18T19:55:41.25487-05:00"
  }
}<|MERGE_RESOLUTION|>--- conflicted
+++ resolved
@@ -5831,11 +5831,10 @@
     "StatusCode": 206,
     "LastSeen": "2024-03-19T10:16:59.755536357Z"
   },
-<<<<<<< HEAD
   "https://opentelemetry.io/community/end-user/": {
     "StatusCode": 206,
     "LastSeen": "2024-05-08T10:07:08.093713+02:00"
-=======
+  },
   "https://opentelemetry.io/blog/2024/otel-collector-anti-patterns/": {
     "StatusCode": 206,
     "LastSeen": "2024-05-06T07:53:28.679391-07:00"
@@ -5843,7 +5842,6 @@
   "https://opentelemetry.io/blog/2024/scaling-collectors/": {
     "StatusCode": 206,
     "LastSeen": "2024-05-06T07:53:28.903161-07:00"
->>>>>>> ab886b10
   },
   "https://opentelemetry.io/docs/collector": {
     "StatusCode": 206,
